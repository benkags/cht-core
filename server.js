--- conflicted
+++ resolved
@@ -273,7 +273,6 @@
   });
 });
 
-<<<<<<< HEAD
 app.get('/api/v1/messages', function(req, res) {
   auth.check(req, 'can_view_data_records', null, function(err, ctx) {
     if (err) {
@@ -349,8 +348,6 @@
   });
 });
 
-=======
->>>>>>> 04c4409c
 app.get('/api/v1/scheduler/:name', function(req, res) {
   auth.check(req, 'can_execute_schedules', null, function(err, ctx) {
     if (err) {
@@ -362,6 +359,36 @@
       }
       res.json({ schedule: req.params.name, result: 'success' });
     });
+  });
+});
+
+app.get('/api/v1/forms', function(req, res) {
+  forms.listForms(req.headers, function(err, body, headers) {
+      if (err) {
+        return serverError(err, res);
+      }
+      if (headers) {
+        res.writeHead(headers.statusCode || 200, headers);
+      }
+      res.end(body);
+  });
+});
+
+app.get('/api/v1/forms/:form', function(req, res) {
+  var parts = req.params.form.split('.'),
+      form = parts.slice(0, -1).join('.'),
+      format = parts.slice(-1)[0];
+  if (!form || !format) {
+    return serverError(new Error('Invalid form parameter.'), res);
+  }
+  forms.getForm(form, format, function(err, body, headers) {
+    if (err) {
+      return serverError(err, res);
+    }
+    if (headers) {
+      res.writeHead(headers.statusCode || 200, headers);
+    }
+    res.end(body);
   });
 });
 
@@ -388,104 +415,6 @@
   }
 });
 
-<<<<<<< HEAD
-=======
-app.get('/api/v1/messages', function(req, res) {
-  auth.check(req, 'can_view_data_records', null, function(err, ctx) {
-    if (err) {
-      return error(err, res);
-    }
-    var opts = _.pick(req.query, 'limit', 'start', 'descending', 'state');
-    messages.getMessages(opts, ctx && ctx.district, function(err, result) {
-      if (err) {
-        return serverError(err, res);
-      }
-      res.json(result);
-    });
-  });
-});
-
-app.get('/api/v1/messages/:id', function(req, res) {
-  auth.check(req, 'can_view_data_records', null, function(err, ctx) {
-    if (err) {
-      return error(err, res);
-    }
-    messages.getMessage(req.params.id, ctx && ctx.district, function(err, result) {
-      if (err) {
-        return serverError(err, res);
-      }
-      res.json(result);
-    });
-  });
-});
-
-app.put('/api/v1/messages/state/:id', jsonParser, function(req, res) {
-  auth.check(req, 'can_update_messages', null, function(err, ctx) {
-    if (err) {
-      return error(err, res);
-    }
-    messages.updateMessage(req.params.id, req.body, ctx && ctx.district, function(err, result) {
-      if (err) {
-        return serverError(err, res);
-      }
-      res.json(result);
-    });
-  });
-});
-
-app.post('/api/v1/records', [jsonParser, formParser], function(req, res) {
-  auth.check(req, 'can_create_records', null, function(err, ctx) {
-    var create;
-    if (err) {
-      return error(err, res);
-    }
-    if (req.headers['content-type'].toLowerCase() === 'application/x-www-form-urlencoded') {
-      create = records.createRecord;
-    } else if (req.headers['content-type'].toLowerCase() === 'application/json') {
-      create = records.createRecordJSON;
-    } else {
-      return serverError('Content type not supported.', res);
-    }
-    create(req.body, ctx && ctx.district, function(err, result) {
-      if (err) {
-        return serverError(err, res);
-      }
-      res.json(result);
-    });
-  });
-});
-
->>>>>>> 04c4409c
-app.get('/api/v1/forms', function(req, res) {
-  forms.listForms(req.headers, function(err, body, headers) {
-      if (err) {
-        return serverError(err, res);
-      }
-      if (headers) {
-        res.writeHead(headers.statusCode || 200, headers);
-      }
-      res.end(body);
-  });
-});
-
-app.get('/api/v1/forms/:form', function(req, res) {
-  var parts = req.params.form.split('.'),
-      form = parts.slice(0, -1).join('.'),
-      format = parts.slice(-1)[0];
-  if (!form || !format) {
-    return serverError(new Error('Invalid form parameter.'), res);
-  }
-  forms.getForm(form, format, function(err, body, headers) {
-    if (err) {
-      return serverError(err, res);
-    }
-    if (headers) {
-      res.writeHead(headers.statusCode || 200, headers);
-    }
-    res.end(body);
-  });
-});
-
 app.all('*', function(req, res) {
   proxy.web(req, res);
 });
