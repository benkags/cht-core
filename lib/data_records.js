--- conflicted
+++ resolved
@@ -457,12 +457,8 @@
     isAdmin = _isAdmin,
     form = _form,
     dh_id = district ? district : _dh_id,
-<<<<<<< HEAD
     db = require('db').current(req),
     locale = utils.getUserLocale(req);
-=======
-    db = require('db').current(req);
->>>>>>> 817912a7
 
     var q = _.extend(req.query, {
         limit: limit || 50,
