--- conflicted
+++ resolved
@@ -181,17 +181,6 @@
                 return errors.push('Error on pupil validations: ' + JSON.stringify(e));
             }
             _.each(entities, function(entity) {
-<<<<<<< HEAD
-                _.each(entity.sub, function(e) {
-                    if (names.indexOf(e.funcName) >= 0) {
-                        var v = validations[idx];
-                        // only update the first time through
-                        if (v.property.indexOf('_' + e.funcName) === -1) {
-                            v.funcName = e.funcName;
-                            v.funcArgs = e.funcArgs;
-                            v.field = config.property;
-                            v.property += '_' + e.funcName;
-=======
                 if (entity.sub && entity.sub.length > 0) {
                     _.each(entity.sub, function(e) {
                         if (names.indexOf(e.funcName) >= 0) {
@@ -203,7 +192,6 @@
                                 v.field = config.property;
                                 v.property += '_' + e.funcName;
                             }
->>>>>>> db560d37
                         }
                     }
                 });
