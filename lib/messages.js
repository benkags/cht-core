var _ = require('underscore'),
    template = require('./template'),
    utils = require('./utils');

function addMessage(opts) {
    var self = module.exports,
        doc = opts.doc,
        details = module.exports.extractDetails(doc),
        phone = opts.phone || self.getRecipientPhone(doc, 'clinic');

    if (opts.options) {
        _.defaults(details, opts.options);
    }
    if (opts.registrations && opts.registrations.length) {
        _.defaults(details, module.exports.extractDetails(opts.registrations[0].doc));
    }

<<<<<<< HEAD
=======

    if (!utils.isOutgoingAllowed(doc.from)) {
        opts.state = 'denied';
    }

>>>>>>> 16c8af10
    if (phone && opts.message) {
        try {
            utils.addMessage(doc, {
                phone: String(phone),
                message: template.render(opts.message, details),
                state: opts.state
            });
        } catch(e) {
            utils.addError(doc, {
                message: e.message + ': ' + opts.message,
                code: 'parse_error'
            });
        }
    }
}

/*
 * Take array of message objects and locale string and return message content.
 * Use locale if found otherwise defaults to 'en'.
 */
function getMessage(messages, locale) {
    var ret = '',
        found;
    locale = locale || 'en';
    if (!_.isArray(messages)) {
        console.warn(
            'Message property should be an array. ' +
            'Please check that your configuration is valid.'
        );
        return ret;
    }
    // default to first item in messages array in case locale match fails
    if (messages.length) {
        found = _.findWhere(messages, {locale: locale});
        ret = found ? found.content : messages[0].content;
    }
    return (ret && ret.trim()) || '';
}

module.exports = {
    /*
     * Provide some extra template context, internal fields always override
     * doc/form fields.
     */
    extractDetails: function(doc) {
        var clinic = utils.getClinic(doc);
        var internal = {
            contact: clinic && clinic.contact,
            clinic: clinic,
            parent: utils.getHealthCenter(doc),
            health_center: utils.getHealthCenter(doc),
            grandparent: utils.getDistrict(doc),
            district: utils.getDistrict(doc)
        };
        return _.defaults(internal, doc.fields, doc);
    },
    scheduleMessage: function(doc, msg, phone) {
        var details = module.exports.extractDetails(doc);
        phone = phone ? String(phone) : phone;

        try {
            utils.addScheduledMessage(doc, {
                due: msg.due,
                message: template.render(msg.message, details),
                group: msg.group,
                phone: phone,
                type: msg.type
            });
        } catch(e) {
            utils.addError(doc, {
                message: e.message + ': ' + msg.message,
                code: 'parse_error'
            });
        }
    },
    /* try to match a recipient return undefined otherwise */
    getRecipientPhone: function(doc, recipient, _default) {
        if (!doc) {
            return;
        }
        if (!recipient) {
            return _default || doc.from;
        }
        recipient = recipient.trim();
        var ret;
        if (recipient === 'clinic' || recipient === 'reporting_unit') {
            ret = utils.getClinicPhone(doc);
        } else if (recipient === 'parent') {
            ret = utils.getHealthCenterPhone(doc);
        } else if (recipient === 'grandparent') {
            ret = utils.getDistrictPhone(doc);
        }

        if (!ret && doc.fields && doc.fields[recipient]) {
            // try to resolve a specified property/field name
            ret = doc.fields[recipient];
        }
        return ret || _default || doc.from;
    },
    addMessage: addMessage,
    getMessage: getMessage,
    notifyGrandparent: function(doc, message, options) {
        var self = module.exports;
        addMessage({
            doc: doc,
            message: message,
            phone: self.getRecipientPhone(doc, 'grandparent_phone'),
            options: options
        });
    },
    notifyParent: function(doc, message, options) {
        var self = module.exports;
        addMessage({
            doc: doc,
            message: message,
            phone: self.getRecipientPhone(doc, 'parent_phone'),
            options: options
        });
    },
    addReply: function(doc, message, options) {
        var self = module.exports;
        addMessage({
            doc: doc,
            message: message,
            phone: self.getRecipientPhone(doc, 'clinic'),
            options: options
        });
    },
    addErrors: function(doc, errors) {
        var self = module.exports;
        _.each(errors, function(error) {
            self.addError(doc, error);
        });
    },
    addError: function(doc, error) {
        if (_.isString(error)){
            error = {
                message: error
            };
        } else if (_.isObject(error)) {
            if (!error.message) {
                console.warn('Message property missing on error object.');
                error.message = 'Error: ' + JSON.stringify(error);
            }
        } else {
            console.warn('Error should be an object or string.');
            error = {
                message: 'Error: ' + JSON.stringify(error)
            };
        }
        // support mustache template syntax in error messages
        try {
            error.message = template.render(
                error.message, module.exports.extractDetails(doc)
            );
            utils.addError(doc, error);
        } catch(e) {
            utils.addError(doc, {
                message: e.message + ': ' + JSON.stringify(error),
                code: 'parse_error'
            });
        }
    }
};<|MERGE_RESOLUTION|>--- conflicted
+++ resolved
@@ -15,14 +15,10 @@
         _.defaults(details, module.exports.extractDetails(opts.registrations[0].doc));
     }
 
-<<<<<<< HEAD
-=======
-
     if (!utils.isOutgoingAllowed(doc.from)) {
         opts.state = 'denied';
     }
 
->>>>>>> 16c8af10
     if (phone && opts.message) {
         try {
             utils.addMessage(doc, {
