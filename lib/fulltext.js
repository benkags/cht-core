--- conflicted
+++ resolved
@@ -43,6 +43,7 @@
         } else {
             type = 'messageincoming';
         }
+
         ret.add(type, { field: 'type' });
 
         ret.add(
@@ -50,49 +51,6 @@
             { field: 'errors', type: 'int' }
         );
 
-<<<<<<< HEAD
-            // these properties are added to default search index
-            if (doc.patient_id) {
-                ret.add(doc.patient_id);
-            }
-            if (doc.patient_name) {
-                ret.add(doc.patient_name);
-            }
-            if (doc.caregiver_name) {
-                ret.add(doc.caregiver_name);
-            }
-            if (doc.caregiver_phone) {
-                ret.add(doc.caregiver_phone);
-            }
-
-            var skip = ['type', '_rev', 'refid', 'id'],
-                indexAsString = ['patient_id'],
-                date;
-
-            // index form fields and _id
-            for (var key in doc) {
-                if (skip.indexOf(key) !== -1) {
-                    continue;
-                }
-                // if field key ends in _date, try to parse as date.
-                if (/_date$/.test(key)) {
-                    date = new Date(doc[key]);
-                    if (date) {
-                        ret.add(date, { field: key, type: 'date' });
-                    } else {
-                        log.info('failed to parse date "' + key + '" on ' + doc._id);
-                    }
-                } else if (indexAsString.indexOf(key) !== -1) {
-                    ret.add(doc[key], { field: key });
-                } else if (typeof doc[key] === 'string') {
-                    ret.add(doc[key], {
-                        field: key === '_id' ? 'uuid' : key
-                    });
-                } else if (typeof doc[key] === 'number') {
-                    ret.add(doc[key], { field: key, type: 'int' });
-                }
-            }
-=======
         ret.add(doc.verified ? 'true' : 'false', { field: 'verified' });
 
         if (doc.related_entities.clinic &&
@@ -102,7 +60,6 @@
                     { field: 'clinic' }
                 );
         }
->>>>>>> ac2b68f4
 
         // district is needed to verify search is authorized
         if (doc.related_entities.clinic &&
