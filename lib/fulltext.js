--- conflicted
+++ resolved
@@ -75,11 +75,7 @@
                 ret.add(doc.caregiver_phone);
             }
 
-<<<<<<< HEAD
-            var skip = ['type', 'from', '_rev', 'refid', 'id'],
-=======
-            var skip = ['type', 'form', '_rev', 'refid', 'id'],
->>>>>>> 63770e17
+            var skip = ['type', '_rev', 'refid', 'id'],
                 date;
 
             // index form fields and _id
