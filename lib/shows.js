/**
 * Show functions to be exported from the design doc.
 */

var querystring = require('querystring'),
    db = require('db'),
    events = require('duality/events'),
    dutils = require('duality/utils'),
    smsforms = require('views/lib/smsforms'),
    templates = require('duality/templates'),
    showdown = require('showdown'),
    sd = new showdown.converter(),
    utils = require('kujua-utils'),
    cookies = require('cookies'),
    logger = utils.logger,
    jsDump = require('jsDump'),
    dataRecords = require('./data_records'),
    _ = require('underscore')._;

<<<<<<< HEAD
=======
exports.sms_forms = function (doc, req) {

    events.on('afterResponse', function() {

        var db = require('db').current(),
            isAdmin = utils.isUserAdmin(req.userCtx),
            baseURL = require('duality/core').getBaseURL(),
            district = utils.getUserDistrict(req.userCtx),
            q = {startkey: [district], endkey: [district,{}], group: true};

        $('.page-header h1').text('SMS Forms Data');
        $('.navbar .nav *').removeClass('active');
        $('.navbar .nav .home').addClass('active');
        $('.page-header .controls').hide();

        // render available downloads based on data available
        // user must either be admin or have associated district to view records
        if (isAdmin || district) {
            q = isAdmin ? {group: true} : q;
            db.getView(
                'kujua-export',
                'data_records_valid_by_district_and_form',
                q,
                renderDownloadForms);
        } else {
            renderDownloadForms(null, []);
        }
    });

    return {
        title: 'SMS Forms',
        content: templates.render('sms_forms.html', req, {})
    };
};

>>>>>>> 37e63209
var renderDownloadForms = function(err, data) {
    var req = dutils.currentRequest();

    if (err) {
        return alert(err);
    }

    var forms = _.map(data.rows, function(row) {
        var dh_id = row.key[0],
            form = row.key[1],
            dh_name = row.key[2],
            q = db.stringifyQuery({
                    startkey: [dh_id, form],
                    endkey: [dh_id, form, {}],
                    form: form,
                    include_docs: true,
                    reduce: false,
                    dh_name: dh_name});
        return {
            dh_id: dh_id,
            form: form,
            dh_name: dh_name,
            title: row.key[3],
            total: row.value,
            isAdmin: utils.isUserAdmin(req.userCtx),
            q: querystring.stringify(q)};
    });

    $('#forms').html(
        templates.render('sms_forms_data.html', {}, {
            forms: forms.length > 0 ? forms : null
        })
    );

    // adjust download options based on locale value.  currently only
    // supporting French. TODO use locale value in cookie instead of query
    // param.
    //logger.debug(['hi cookie', req.cookie]);
    //logger.debug(['hi locale', req.cookie.kujua_locale]);
    //making french xml default for now
    //if (req.cookie.kujua_locale && req.cookie.kujua_locale.match(/^fr/i)) {
      $('.form option').each(function(idx, el) {
          var option = $(el);
          var val = option.attr('value').split('.')[1];
          if (val.match(/xml\?locale=fr/)) {
            option.attr('selected','selected');
          }
      });
    //}
};

exports.sms_forms = function (doc, req) {
    events.on('afterResponse', function() {
        dataRecords.removeListeners();
        
        var db = require('db').current(),
            isAdmin = utils.isUserAdmin(req.userCtx),
            baseURL = require('duality/core').getBaseURL(),
            district = utils.getUserDistrict(req.userCtx),
            q = {startkey: [district], endkey: [district,{}], group: true};

        $('.page-header h1').text('SMS Forms Data');
        $('.nav *').removeClass('active');
        $('.nav .home').addClass('active');
        $('.page-header .controls').hide();

        // render available downloads based on data available
        // user must either be admin or have associated district to view records
        if (isAdmin || district) {
            q = isAdmin ? {group: true} : q;
            db.getView(
                'kujua-export',
                'data_records_valid_by_district_and_form',
                q,
                renderDownloadForms);
        } else {
            renderDownloadForms(null, []);
        }
    });

    return {
        title: 'SMS Forms',
        content: templates.render('sms_forms.html', req, {})
    };
};

var renderDoc = function(data, textStatus, jqXHR) {
    $('#docs-body').html(sd.makeHtml(data));
    var title = $('#docs-body h1:first-child').text();
    $('#docs-body h1:first-child').remove();
    $('.page-header h1').text(title);
    $('.page-header .controls').hide();
    $('.navbar .nav *').removeClass('active');
    $('.navbar .nav .docs').addClass('active');

    // render TOC unless no sub headers
    if ($('#docs-body h2').get(0)) {
      var ul = $('<ul/>');
      $('#docs-body h2, #docs-body h3').each(function(idx, el) {
        var header = $(el),
            title = header.text(),
            id = header.attr('id');
        if (el.tagName === 'H2') {
          ul.append(
            $('<li/>').append(
              $('<a/>').attr('href', '#'+id).text(title)));
        } else {
          ul.append(
            $('<li class="subhead"/>').append(
              $('<a/>').attr('href', '#'+id).text(title)));
        }
      });
      $('.sections').append(ul);
      $('.sections').show();
    } else {
      $('.sections').hide();
    }

    // make large images zoomable
    $('#docs-body img').each(function(idx, el) {
        var t =  $("<img/>"),
            width = 0,
            height = 0;
        t.attr("src", $(el).attr("src"));
        t.load(function() {
            width = this.width;
            height = this.height;
            $(el).parent().addClass('images');
            if (width > 960) {
              $(el).parent().addClass('zoom');
              $(el).parent().bind('click', function() {
                var p = $(this);
                if (p.attr('style')) {
                  p.attr('style',null);
                } else {
                  p.css({'width': width});
                }
              });
            }
        });
    });

    // wrap code with overflow auto
    var limit = 860;
    $('#docs-body code').each(function(idx, el) {
        var _el  = $(this);
        var width = _el.width();
        if (_el.hasClass('shorten')) {
            _el.wrap($('<div/>').addClass('scroll-short'));
        } else if (width > limit) {
            _el.wrap($('<div/>').addClass('scroll'));
        }
    });
};

exports.docs = function (doc, req) {
    var page = req.query.page,
        dir = req.query.dir,
        baseURL = require('duality/core').getBaseURL(),
        url = baseURL + '/static/docs/';

    // todo support more subdirs
    if (dir && page) {
        url += dir + '/' + page + '.md';
    } else if (dir) {
        url += dir + '/index.md';
    } else if (page) {
        url += page + '.md';
    } else {
        url += 'index.md';
    }

    /*
     * strange bug, this needs to be called with 'once' otherwise it gets
     * called on every request there after.
     */
    events.once('afterResponse', function() {
        dataRecords.removeListeners();
        
        $.ajax({
            url: url,
            success: renderDoc,
            error: function(jqXHR, textStatus, errorThrown) {
              alert(textStatus + ' ' + errorThrown);
            }
        });

    });

    return {
        title: 'Docs',
        content: templates.render('docs.html', req, {})
    };
};


// display district filter
var updateControls = function(userCtx) {
    var db = require('db').current(),
        req = dutils.currentRequest(),
        baseURL = require('duality/core').getBaseURL(req),
        dh_name = req.query.dh_name,
        dh_id = req.query.dh_id,
        form = req.query.form,
        q,
        _q = {};

    if(userCtx.name) {
        $('.page-header .controls').show();
    }

    if(!utils.isUserAdmin(userCtx)) {
        return;
    }
    
    var noneLink = '<li><a href="' + baseURL + '/data_records">None</a></li>';

    $('.dropdown-menu.forms').html(noneLink).closest('div').show();
    $('#form-filter a.btn')
        .html('Form' +
            (form ? ': <b>' + form + '</b>' : '') +
            ' <span class="caret"></span>')
        .click(function() { $('.dropdown-menu.district-hospitals').hide(); });
    if(dh_id) {
        q = {dh_id: dh_id, dh_name: dh_name};
        $('.dropdown-menu.forms a').attr('href', baseURL + 
            '/data_records?' + querystring.stringify(q));
        _q.dh_id = dh_id;
        _q.dh_name = dh_name;
    }
    
    $('.dropdown-menu.district-hospitals').html(noneLink).closest('div').show();
    $('#district-filter a.btn')
        .html('District' +
            (dh_name ? ': <b>' + dh_name + '</b>' : '') +
            ' <span class="caret"></span>')
        .click(function() { $('.dropdown-menu.forms').hide(); });
    if(form) {
        q = {form: form};
        $('.dropdown-menu.district-hospitals a').attr('href', baseURL + 
            '/data_records?' + querystring.stringify(q));
        _q.form = form;
    }
    
    var forms = _.select(_.keys(smsforms), function(key) {
        return (key.length === 4 && key !== "TEST");
    });
    
    var template = function(query, title) {
        return '<li><a href="' + baseURL + '/data_records?' +
                querystring.stringify(query) + '">' 
                + title + '</a></li>';
    };
    
    _.each(forms, function(form) {
        q = _.extend(_.clone(_q), {form: form});        
        $('.dropdown-menu.forms').append(template(q, form));
    });

    q = {group: true};
    db.getView('kujua-export', 'data_records_by_district', q, function(err, data) {
        if (err) { return alert(err); }

        _.each(data.rows, function(dh) {
            var dh_id = dh.key[0],
                name = dh.key[1] || dh.key[0];

            q = _.extend(_q, {
                    dh_id: dh_id,
                    dh_name: name
                });
                    
            $('.dropdown-menu.district-hospitals').append(template(q, name));
        });
    });
};

exports.data_records = function(head, req) {
    events.once('afterResponse', function() {
        // Avoid binding events here because it causes them to accumulate on
        // each request.
        var district = utils.getUserDistrict(req.userCtx),
            isAdmin = utils.isUserAdmin(req.userCtx),
            dh_id = district ? district : req.query.dh_id,
            form = req.query.form,
            db = require('db').current();

        var q = _.extend(req.query, {
            descending: true
        });

        if (dh_id) {
            q['startkey'] = [dh_id,{}];
            q['endkey'] = [dh_id];
        }

        $('.page-header h1').text('Records');
        $('.navbar .nav > *').removeClass('active');
        $('.navbar .nav .records').addClass('active');

        updateControls(req.userCtx);
        dataRecords.init(req, district, isAdmin, dh_id, form);
        dataRecords.addListeners();
        $('.dropdown-toggle').siblings().hide();
    });

    return {
        content: templates.render('data_records.html', req, {})
    };
};

exports.not_found = function (doc, req) {
    return {
        title: '404 - Not Found',
        content: templates.render('404.html', req, {})
    };
};

exports.clinics = function (doc, req) {
    events.once('afterResponse', function () {
        dataRecords.removeListeners();

        $('.page-header h1').text('Facilities');
        $('.navbar .nav > *').removeClass('active');
        $('.navbar .nav .facilities').addClass('active');
<<<<<<< HEAD
=======
        $('.page-header .controls').hide();

        var q, view;
        if (_.indexOf(req.userCtx.roles, 'national_admin') !== -1) {
            view = 'facilities';
            q = {
                startkey: ['clinic'],
                endkey: ['clinic', {}],
                include_docs: true
            };
        }
        else if (_.indexOf(req.userCtx.roles, 'district_admin') !== -1) {
            var district = req.userCtx.name.toLowerCase();
            view = 'facilities_by_district';
            q = {
                startkey: [district, 'clinic'],
                endkey: [district, 'clinic', {}],
                include_docs: true
            };
        }
        else {
            // should not display facilities
            $('#content').html(
                '<p class="facilities_msg">You must be a district or national admin to edit facilities</p>'
            );
            return;
        }
>>>>>>> 37e63209

        var db = require('db').current();
        db.getView('kujua-export', view, q, function (err, data) {
            if (err) {
                return console.log(err);
            }
            var docs = _.map(data.rows, function (row) {
                return row.doc;
            });
            $('#facilities').spreadsheet({
                columns: [
                    {
                        label: 'Name and Surname',
                        property: ['contact', 'name'],
                        type: 'string'
                    },
                    {
                        label: 'Health Center',
                        property: ['parent', 'name'],
                        type: 'string'
                    },
                    {
                        label: 'Village',
                        property: ['name'],
                        type: 'string'
                    },
                    {
                        label: 'RC Code',
                        property: ['contact', 'rc_code'],
                        type: 'string'
                    },
                    {
                        label: 'Phone',
                        property: ['contact', 'phone'],
                        type: 'string'
                    }
                ],
                data: docs,
                save: function (doc, callback) {
                    db.saveDoc(doc, function (err, res) {
                        if (err) {
                            return callback(err);
                        }
                        doc._rev = res.rev;
                        callback(null, doc);
                    });
                },
                create: function (callback) {
                    db.newUUID(function (err, uuid) {
                        if (err) {
                            return callback(err);
                        }
                        callback(null, {
                            _id: uuid,
                            type: 'clinic'
                        });
                    });
                }
            });
        });
    });
    return {
        title: 'Facilities',
        content: templates.render('facilities.html', req, {
            tab: {'clinics': true}
        })
    };
};

exports.health_centers = function (doc, req) {
    events.once('afterResponse', function () {

        $('.page-header h1').text('Facilities');
        $('.navbar .nav > *').removeClass('active');
        $('.navbar .nav .facilities').addClass('active');
        $('.page-header .controls').hide();

        var q, view;
        if (_.indexOf(req.userCtx.roles, 'national_admin') !== -1) {
            view = 'facilities';
            q = {
                startkey: ['health_center'],
                endkey: ['health_center', {}],
                include_docs: true
            };
        }
        else if (_.indexOf(req.userCtx.roles, 'district_admin') !== -1) {
            var district = req.userCtx.name.toLowerCase();
            view = 'facilities_by_district';
            q = {
                startkey: [district, 'health_center'],
                endkey: [district, 'health_center', {}],
                include_docs: true
            };
        }
        else {
            // should not display facilities
            $('#content').html(
                '<p class="facilities_msg">You must be a district or national admin to edit facilities</p>'
            );
            return;
        }

        var db = require('db').current();
        db.getView('kujua-export', view, q, function (err, data) {
            if (err) {
                return console.log(err);
            }
            var docs = _.map(data.rows, function (row) {
                return row.doc;
            });
            $('#facilities').spreadsheet({
                columns: [
                    {
                        label: 'Name and Surname',
                        property: ['contact', 'name'],
                        type: 'string'
                    },
                    {
                        label: 'Health Center',
<<<<<<< HEAD
                        property: ['parent', 'name'],
                        type: 'string'
                    },
                    {
                        label: 'Village',
                        property: ['name'],
                        type: 'string'
                    },
                    {
                        label: 'RC Code',
                        property: ['contact', 'rc_code'],
                        type: 'string'
                    },
                    {
                        label: 'Phone',
                        property: ['contact', 'phone'],
                        type: 'string'
                    }
                ],
                data: docs,
                save: function (doc, callback) {
                    db.saveDoc(doc, function (err, res) {
                        if (err) {
                            return callback(err);
                        }
                        doc._rev = res.rev;
                        callback(null, doc);
                    });
                },
                create: function (callback) {
                    db.newUUID(function (err, uuid) {
                        if (err) {
                            return callback(err);
                        }
                        callback(null, {
                            _id: uuid,
                            type: 'clinic'
                        });
                    });
                }
            });
        });
    });
    return {
        title: 'Facilities',
        content: templates.render('facilities.html', req, {
            tab: {'clinics': true}
        })
    };
};

exports.health_centers = function (doc, req) {
    events.once('afterResponse', function () {

        $('.page-header h1').text('Facilities');
        $('.navbar .nav > *').removeClass('active');
        $('.navbar .nav .facilities').addClass('active');
        $('.page-header .controls').hide();

        var q, view;
        if (_.indexOf(req.userCtx.roles, 'national_admin') !== -1) {
            view = 'facilities';
            q = {
                startkey: ['health_center'],
                endkey: ['health_center', {}],
                include_docs: true
            };
        }
        else if (_.indexOf(req.userCtx.roles, 'district_admin') !== -1) {
            var district = req.userCtx.name.toLowerCase();
            view = 'facilities_by_district';
            q = {
                startkey: [district, 'health_center'],
                endkey: [district, 'health_center', {}],
                include_docs: true
            };
        }
        else {
            // should not display facilities
            $('#content').html(
                '<p class="facilities_msg">You must be a district or national admin to edit facilities</p>'
            );
            return;
        }

        var db = require('db').current();
        db.getView('kujua-export', view, q, function (err, data) {
            if (err) {
                return console.log(err);
            }
            var docs = _.map(data.rows, function (row) {
                return row.doc;
            });
            $('#facilities').spreadsheet({
                columns: [
                    {
                        label: 'Name and Surname',
                        property: ['contact', 'name'],
                        type: 'string'
                    },
                    {
                        label: 'Health Center',
=======
>>>>>>> 37e63209
                        property: ['name'],
                        type: 'string'
                    },
                    {
                        label: 'RC Code',
                        property: ['contact', 'rc_code'],
                        type: 'string'
                    },
                    {
                        label: 'Phone',
                        property: ['contact', 'phone'],
                        type: 'string'
                    }
                ],
                data: docs,
                save: function (doc, callback) {
                    db.saveDoc(doc, function (err, res) {
                        if (err) {
                            return callback(err);
                        }
                        doc._rev = res.rev;
                        callback(null, doc);
                    });
                },
                create: function (callback) {
                    db.newUUID(function (err, uuid) {
                        if (err) {
                            return callback(err);
                        }
                        callback(null, {
                            _id: uuid,
                            type: 'health_center'
                        });
                    });
                }
            });
        });
    });
    return {
        title: 'Facilities',
        content: templates.render('facilities.html', req, {
            tab: {'health_centers': true}
        })
    };
};<|MERGE_RESOLUTION|>--- conflicted
+++ resolved
@@ -17,8 +17,6 @@
     dataRecords = require('./data_records'),
     _ = require('underscore')._;
 
-<<<<<<< HEAD
-=======
 exports.sms_forms = function (doc, req) {
 
     events.on('afterResponse', function() {
@@ -54,7 +52,6 @@
     };
 };
 
->>>>>>> 37e63209
 var renderDownloadForms = function(err, data) {
     var req = dutils.currentRequest();
 
@@ -380,8 +377,6 @@
         $('.page-header h1').text('Facilities');
         $('.navbar .nav > *').removeClass('active');
         $('.navbar .nav .facilities').addClass('active');
-<<<<<<< HEAD
-=======
         $('.page-header .controls').hide();
 
         var q, view;
@@ -409,7 +404,6 @@
             );
             return;
         }
->>>>>>> 37e63209
 
         var db = require('db').current();
         db.getView('kujua-export', view, q, function (err, data) {
@@ -530,7 +524,6 @@
                     },
                     {
                         label: 'Health Center',
-<<<<<<< HEAD
                         property: ['parent', 'name'],
                         type: 'string'
                     },
@@ -633,8 +626,6 @@
                     },
                     {
                         label: 'Health Center',
-=======
->>>>>>> 37e63209
                         property: ['name'],
                         type: 'string'
                     },
