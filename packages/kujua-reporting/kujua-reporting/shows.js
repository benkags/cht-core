var db = require('db'),
    utils = require('./utils'),
    kutils = require('kujua-utils'),
    sms_utils = require('kujua-sms/utils'),
    appname = require('settings/root').name,
    duality = require('duality/core'),
    events = require('duality/events'),
    users = require('users'),
    charts = require('./ui/charts'),
    templates = require('duality/templates'),
    muvuku_webapp_url = '/json-forms/_design/json-forms/_rewrite/?_embed_mode=2',
    url_util = require('url'),
    jsonforms = require('views/lib/jsonforms');

var facility_doc
    , _req
    , dates
    , isAdmin
    , isDistrictAdmin
    , userDistrict;

var getViewReports = function(doc, dates, callback) {
    var args = utils.getReportingViewArgs(dates),
        view = 'data_records_by_form_year_month_facility';

    if (dates.reporting_freq === 'week') {
        view = 'data_records_by_form_year_week_facility';
    }

    var appdb = db.use(duality.getDBURL());
    appdb.getView(appname, view, args, function(err, data) {
        if (err) {
            callback(
                'Error: '+ err + '\n' + 'Args: ' + JSON.stringify(args)
            );
            return;
        }
        // additional filtering for this facility
        var saved_data = [];
        var idx = doc.type === 'health_center' ? 4 : 3;
        for (var i in data.rows) {
            if (doc._id === data.rows[i].key[idx]) {
                // keep orig ordering
                saved_data.unshift(data.rows[i]);
            }
        }
        callback(null,saved_data);
    });
};

/*
 * Return data from couch view with some filtering.  Allows you to pass in a
 * facility doc and get related facility data.
 */
var getViewChildFacilities = function(doc, callback) {
    var startkey = [],
        endkey = [],
        view = 'total_clinics_by_facility',
        args = {
            group: true
        };

    if (doc.type === 'district_hospital') {
        // filter on district
        startkey.push(doc._id);
        endkey.push(doc._id, {}); // {} couchdb endkey trick
    } else if (doc.type === 'health_center') {
        // filter on health center
        startkey.push(doc.parent._id, doc._id);
        endkey.push(doc.parent._id, doc._id, {});
    } else {
        throw new Error('Doc not currently supported.');
    }

    args.startkey = startkey;
    args.endkey = endkey;

    var appdb = db.use(duality.getDBURL());
    appdb.getView(appname, view, args, function(err, data) {
        if (err) {
            callback(err);
        } else {
            callback(null, data);
        }
    });

};

/*
 *  Given a facility doc exec a callback with view data of doc ids and
 *  names of sibling facilities.
 */
var getViewSiblingFacilities = function(doc, callback) {

    var args = {startkey: [], endkey: []};

    if (!doc.type) {
        throw new Error('Doc without type attribute not supported.');
    }

    args.startkey.push(doc.type, doc.parent._id);
    args.endkey.push(doc.type, doc.parent._id, {}); // {} couchdb endkey trick

    var appdb = db.use(duality.getDBURL());
    appdb.getView(appname, 'facilities_by_parent', args, function(err, data) {
        if (err) { return alert(err); }
        callback(data);
    });

};

var renderRelatedFacilities = function(req, doc, selector) {
    selector = selector || '#facilities_related';
    var related = [];
    var appendRelated = function(d) {
        var p = d.related_entities ? d.related_entities.clinic : d.parent;
        if(p && p.name) {
            related.push({
                title: $.kansoconfig(utils.viewHeading(p.type)),
                name: p.name
            });
            if (p.parent) { appendRelated(p); }
        }
    };
    appendRelated(doc);
    $(selector).html(
        templates.render('kujua-reporting/facilities_related.html', req, {
            related: related
        })
    );

};

var renderReportingTotals = function(totals, doc) {

    if (doc.type === 'health_center') {
        $('#totals h4').each(function(i,el) {
            switch (i) {
                case 0: $(el).text(Object.keys(totals.clinics).length);
                        break;
                case 1: $(el).text(totals.complete);
                        break;
                case 2: $(el).text(totals.not_submitted);
                        break;
                case 3: $(el).text(totals.incomplete);
                        break;
            }
        });
    } else {
        $('#totals h4').each(function(i,el) {
            switch (i) {
                case 0: $(el).text(Object.keys(totals.health_centers).length);
                        break;
                case 1: $(el).text(Object.keys(totals.clinics).length);
                        break;
                case 2: $(el).text(totals.not_submitted);
                        break;
                case 3: $(el).text(totals.incomplete);
                        break;
            }
        });
    }

    var chart = charts.pie(
        [totals.incomplete, totals.not_submitted, totals.complete],
        {selector: '#totals .chart',
         cx: 110,
         cy: 150,
         radius: 100,
         labels: [totals.incomplete_percent+'%',
                  totals.not_submitted_percent+'%',
                  totals.complete_percent+'%'],
         fill: ['#CA410B', '#CBCBCB', '#8EB51C']});

    var popup = null;

    var closePopup = function (ev) {
        if (popup) {
            popup.uPopup('destroy', function () {
                popup = null;
            });
        }
    };

    var closePopupIfOutside = function (ev) {
        var toElementIsSvgPath = $(ev.toElement).parents('svg').length > 0;
        var toElementIsPopup = $(ev.toElement).parents('.upopup').length > 0;

        if(!toElementIsSvgPath && !toElementIsPopup) {
            closePopup();
        }
    };

    var drawPopup = function (ev, elt, selector) {
        var inner_elt = $('#popup-' + selector);

        if (popup) {
            popup.uPopup('recalculate', { eventData: ev });
        } else {
            popup = $('#popup-base').uPopup('create', elt, {
                eventData: ev,
                useCorners: false,
                invertPlacement: true,
                cssClasses: 'upopup-square'
            });
        }

        $('.upopup').unbind('mouseout');
        $('.upopup').bind('mouseout', closePopupIfOutside);

        popup.html(inner_elt.clone(true));
        $('.count', popup).html(totals[selector]);

        $('.percent', popup).html(
            $(elt).next('text').find('tspan').text()
        );
    };

    $('body').bind('click', closePopup);
    $('svg').bind('mouseout', closePopupIfOutside);

    $('svg circle').each(function(i, c) {
        $(c).mousemove(function (ev) {
            var selector;
            _.each(['incomplete', 'not_submitted', 'complete'], function(label) {
                if(totals[label] > 0) {
                    selector = label;
                }
            });
            //drawPopup(ev, c, selector);
        });
    });

    $('svg path').each(function(i, s) {
        $(s).mousemove(function (ev) {
            s = $(s);
            var selector;
            switch (s.prevAll('path').length) {
                case 0:
                    selector = 'incomplete';
                    break;
                case 1:
                    selector = 'not_submitted';
                    break;
                case 2:
                    selector = 'complete';
                    break;
            }
            //drawPopup(ev, s, selector);
        });
    });

};



//
// render record details when a row is clicked
//
var onRecordClick = function(ev) {
    ev.preventDefault();
    ev.stopPropagation();
    var $tr = $(ev.currentTarget),
        id = $tr.attr('rel'),
        req = {};
    // get target el from event context
    var row = $tr.next('.data-record-details'),
        cell = row.children('td'),
        body = cell.html();

    if (body === '') {
        row.show();
        cell.show();
        cell.html('<div class="loading">Loading...</div>');
        var appdb = db.use(duality.getDBURL());
        appdb.getDoc(id, function(err, resp) {
            if (err) {
                var msg = 'Error fetching record with id '+ id +'.  '
                            + 'Try a refresh or check the database connection. '
                            + err;
                kutils.logger.error(msg);
                return alert(msg);
            }
            cell.html(
                templates.render(
                    "kujua-reporting/data_records_table.html",
                    req,
                    {data_records: sms_utils.makeDataRecordReadable(resp)}
                )
            );
        });
    } else {
        row.toggle();
    }
};

function renderReporting(doc, req) {
    var template = 'kujua-reporting/facility.html';

    _req = req;
    isAdmin = kutils.isUserAdmin(req.userCtx);
    isDistrictAdmin = kutils.isUserDistrictAdmin(req.userCtx);
    facility_doc = doc;
    dates = utils.getDates(req.query);

    if (utils.isHealthCenter(doc)) {
        template = 'kujua-reporting/facility_hc.html';
    }

    events.once('afterResponse', function() {
        if (!isAdmin && !isDistrictAdmin) {
            // not logged in or roles is not setup right
            return $('[data-page=reporting_rates] #content').html(
                templates.render("403.html", req, {})
            );
        }
        users.get(req.userCtx.name, function(err, user) {

            if (err) {
                return kutils.logger.error('Failed to retreive user info: '+err.reason);
            }

            userDistrict = user.kujua_facility;
            if (isAdmin || (isDistrictAdmin && userDistrict)) {
                renderPage();
            } else {
                return $('[data-page=reporting_rates] #content').html(
                    templates.render(
                        "500.html", req, {msg: 'District is not defined.'}
                    )
                );
            }
        });
    });

    if (doc) {
        // TODO fix show when $.kansoconfig is not available
        return {
            title: doc.name,
            info: getAppInfo.apply(this),
            content: templates.render(template, req, {
                doc: doc
            })
        };
    } else {
        return {
<<<<<<< HEAD
            title: "Reporting",
=======
            title: "Reporting Rates",
>>>>>>> 309fb9c9
            info: getAppInfo.apply(this),
            content: templates.render("loader.html", req, {})
        }
    }

};

function renderPage() {
    var appdb = db.use(duality.getDBURL()),
        setup = $.kansoconfig('kujua-reporting', true),
        doc = facility_doc,
        form_config,
        parentURL = '',
        req = _req;

    kutils.updateTopNav('reporting_rates');

    if (!doc) {
        return renderDistrictChoice(appdb, setup);
    }

    // check that form code is setup in config
    form_config = _.findWhere(setup.forms, {
        code: req.query.form
    });

    // Make sure form config is valid.
    if (!form_config || !form_config.code || !form_config.reporting_freq) {
        return $('[data-page=reporting_rates] #content').html(
            templates.render("500.html", req, {
                doc: doc,
                msg: 'Please setup config.js with your kujua-reporting '
                     + 'form code and reporting frequency.'
            })
        );
    }

    dates = utils.getDates(req.query, form_config.reporting_freq);

    if (utils.isHealthCenter(doc)) {
        parentURL = utils.getReportingUrl(doc.parent._id, dates);
    } else if (utils.isDistrictHospital(doc)) {
        parentURL = 'reporting';
    }

    // render header
    $('[data-page=reporting_rates] .page-header .container').html(
        templates.render('kujua-reporting/page_header_body.html', req, {
            doc: _.extend({}, doc, form_config),
            parentURL: parentURL
        })
    );
    $('.page-header .container').addClass('reporting');
    $('body > .container .content').filter(':first').attr('class','content-reporting');

    // render date nav
    $('[data-page=reporting_rates] #date-nav .row').html(
        templates.render('kujua-reporting/date_nav.html', req, {
            date_nav: utils.getDateNav(dates, form_config.reporting_freq),
            _id: doc._id,
            form: dates.form
        })
    );

    getViewChildFacilities(doc, renderReports);
}

function renderDistrictChoice(appdb, setup) {
    var forms;

    forms = _.map(setup.forms, function(form) {
        var def = jsonforms[form.code],
            formName = kutils.localizedString((def && def.meta && def.meta.label) || 'Unknown');

        return _.extend(form, {
            formName: formName
        });
    });

    appdb.getView(appname, 'facilities_by_type', {
        startkey: ['district_hospital'],
        endkey: ['district_hospital', {}],
        group: true
    }, function(err, data) {
        var districts = _.compact(_.map(data.rows, function(row) {
            if (isAdmin || (isDistrictAdmin && row.key[1] === userDistrict)) {
                return {
                    id: row.key[1],
                    name: row.key[2]
                };
            }
        }));

        districts.sort(function(a, b) {
            if (a.name === b.name) {
                return 0;
            } else {
                return a.name < b.name ? -1 : 1;
            }
        });

        $('[data-page=reporting_rates] #content').html(templates.render("reporting_district_choice.html", {}, {
            forms: forms,
            districts: districts
        }));
    });

}

var renderLabels = function() {
    // e.g.
    // $('[data-label="Health Center"]').text($.kansoconfig('Health Center'));
    $('[data-label]').each(function (i, el) {
        var $el = $(el),
            val = $el.attr('data-label');
        $el.text($.kansoconfig(val));
    });
};

var renderReports = function(err, facilities) {

    var doc = facility_doc
        , req = _req
        , rows = []
        , template = 'kujua-reporting/facility.html'
        , data_template = 'kujua-reporting/facility_data.html'
        , getReportingData = utils.getRows;

    if (utils.isHealthCenter(doc)) {
        template = 'kujua-reporting/facility_hc.html';
        data_template = 'kujua-reporting/facility_data_hc.html';
        getReportingData = utils.getRowsHC;
    }

    getViewReports(doc, dates, function(err, reports) {
        if (err) {
            kutils.logger.error(err);
        }
        var totals = utils.getTotals(facilities, reports, dates);
        renderReportingTotals(totals, doc);
        rows = getReportingData(facilities, reports, dates, doc);

        $('#reporting-data').html(
            templates.render(data_template, req, {
                rows: rows,
                doc: doc
            })
        );

        renderLabels();

        $('#reporting-data .valid-percent').each(function(i, el) {
            var val = parseInt($(el).text().replace(/%/,''), 10);
            var paper = $(el).children('.mini-pie');
            $(paper).css({'width': '25px', 'height': '25px'});
            var color = Raphael.hsb(val/300, .75, .85);

            if (val === 0) {
                paper.addClass('icon-remove-sign');
            } else if (val == 100) {
                paper.addClass('icon-ok-sign');
            } else {
                var chart = charts.pie(
                    [val, 100 - val],
                    {selector: paper.get(0),
                     cx: 12,
                     cy: 12,
                     radius: 12,
                     fill: [color, '#CBCBCB']});
            }
        });

        $('#reporting-data .facility-link').click(function(ev) {
            if ($(ev.target).closest('button').length === 0) {
                ev.preventDefault();
                ev.stopPropagation();
                $(this).toggleClass('expanded')
                    .next('tr')
                    .children('td')
                    .children('div')
                    .slideToggle();
            }
        });


        $('.facility-link:first').addClass('expanded');
        $('.data-records-list div').hide().first().show();

        // bind click on rows that have data
        $('#reporting-data .data-records .data-record[rel]').click(function(e) {
            if ($(e.target).closest('button').length === 0) {
                onRecordClick(e);
            }
        });

        renderRelatedFacilities(req, doc);

        // only render sibling menu if we are admin and looking at a district
        if (isAdmin || doc.type !== 'district_hospital') {
            // position siblings menu
            var offset = $('.controls .facilities').show().offset();
            offset.left = $('.page-header .title').width() +
                          $('.page-header .title').offset().left + 5;
            $('.controls .facilities').offset(offset);

            getViewSiblingFacilities(doc, function(data) {
                $('.controls .facilities .dropdown-menu').html(
                    templates.render(
                        'kujua-reporting/siblings-umenu-item.html', req, {
                            rows: data.rows,
                            form: req.query.form
                    })
                );
            });
        }
    });
}


// duplicate code warning!!!!
var getAppInfo = function() {
    var info = {
        muvuku_webapp_url: muvuku_webapp_url
    };
    if (this.app_settings && this.app_settings.muvuku_webapp_url) {
        info.muvuku_webapp_url = this.app_settings.muvuku_webapp_url;
    }
    var muvuku = url_util.parse(info.muvuku_webapp_url, true);
    muvuku.search = null
    muvuku.query.sync_url = require('duality/core').getBaseURL() + '/add';
    info.muvuku_webapp_url = url_util.format(muvuku);

    if (this.kanso && this.kanso.git && this.kanso.git.commit) {
        info.sha = this.kanso.git.commit;
    }


    return info;
}

/**
 * Reporting rates of a facility
 */
exports.facility_reporting = renderReporting;
<|MERGE_RESOLUTION|>--- conflicted
+++ resolved
@@ -344,11 +344,7 @@
         };
     } else {
         return {
-<<<<<<< HEAD
-            title: "Reporting",
-=======
             title: "Reporting Rates",
->>>>>>> 309fb9c9
             info: getAppInfo.apply(this),
             content: templates.render("loader.html", req, {})
         }
