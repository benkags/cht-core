--- conflicted
+++ resolved
@@ -344,12 +344,8 @@
         };
     } else {
         return {
-<<<<<<< HEAD
             title: "Reporting Rates",
-=======
-            title: "Reporting",
             info: getAppInfo.apply(this),
->>>>>>> 5d53b3b4
             content: templates.render("loader.html", req, {})
         }
     }
