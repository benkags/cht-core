--- conflicted
+++ resolved
@@ -27,34 +27,22 @@
  * This has to run in the shows/list/update context for 'this' to work
  * Specifically, needs patched duality/core.js to have correct context
  */
-<<<<<<< HEAD
-exports.getAppInfo = function(user) {
+exports.getAppInfo = function() {
     var gateway,
         info,
-        muvuku;
-=======
-exports.getAppInfo = function() {
-    var info,
         muvuku,
         app_settings = getSettings();
->>>>>>> 3171166f
 
     info = {
         muvuku_webapp_url: '/json-forms/_design/json-forms/_rewrite/?_embed_mode=2'
     };
 
-<<<<<<< HEAD
-
-    if (this.app_settings) {
+    if (app_settings) {
         gateway = this.app_settings.gateway_number;
 
-        info.muvuku_webapp_url = info.muvuku_webapp_url || this.app_settings.muvuku_webapp_url;
-=======
-    _.extend(info, app_settings || {});
+        info.muvuku_webapp_url = info.muvuku_webapp_url || app_settings.muvuku_webapp_url;
 
-    if (app_settings && app_settings.muvuku_webapp_url) {
-        info.muvuku_webapp_url = app_settings.muvuku_webapp_url;
->>>>>>> 3171166f
+        _.extend(info, app_settings);
     }
 
     muvuku = url.parse(info.muvuku_webapp_url, true);
@@ -67,14 +55,7 @@
 
     info.muvuku_webapp_url = url.format(muvuku);
 
-<<<<<<< HEAD
-    _.extend(info, {
-        gateway_number: gateway,
-        sha: this.kanso && this.kanso.git && this.kanso.git.commit
-    });
-=======
     info.sha = this.kanso && this.kanso.git && this.kanso.git.commit;
->>>>>>> 3171166f
 
     if (info.translations) {
         _.each(info.translations, function(t) {
