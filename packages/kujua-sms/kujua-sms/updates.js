--- conflicted
+++ resolved
@@ -338,11 +338,7 @@
     if (!data.message_id || !msg) {
         return fail('Message not found: ' + data.message_id);
     }
-<<<<<<< HEAD
-    kutils.setTaskState(msg, data.state, data.state_details);
-=======
     kutils.setTaskState(msg, data.state, data.details);
->>>>>>> 436588bb
     return [
         doc,
         JSON.stringify(getDefaultResponse(doc))
