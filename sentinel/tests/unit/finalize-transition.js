--- conflicted
+++ resolved
@@ -61,22 +61,7 @@
         },
         transition: transition,
       },
-<<<<<<< HEAD
-      transition: transition,
-      audit: audit
-    }, (err, changed) => {
-      assert(!err);
-      assert(changed);
-      assert(info.transitions.x.ok);
-      assert(info.transitions.x.last_rev);
-      assert(info.transitions.x.seq);
-      assert.equal(doc.errors, undefined);
-      assert.equal(doc.foo, 'bar');
-      done();
-    });
-=======
       (err, changed) => {
-        console.log('1111');
         assert(!err);
         assert(changed);
         assert(info.transitions.x.ok);
@@ -87,7 +72,6 @@
         done();
       }
     );
->>>>>>> 4cfdf54d
   });
 
   it('applyTransition adds errors to doc but does not return errors', done => {
