/*************************************************
 *          !!! DEPRECATION WARNING !!!          *
 * Please use db-pouch in preference to db-nano! *
 *          !!! DEPRECATION WARNING !!!          *
 *************************************************/

var nano = require('nano'),
<<<<<<< HEAD
    url = require('url'),
    { logger } = require('./lib/logger');
=======
  url = require('url');
>>>>>>> 4cfdf54d

var couchUrl = process.env.COUCH_URL;
if (couchUrl) {
  // strip trailing slash from to prevent bugs in path matching
  couchUrl = couchUrl.replace(/\/$/, '');
  var parsedUrl = url.parse(couchUrl);
  var dbName = parsedUrl.path.replace('/', '');
  var ddocName = 'medic';
  module.exports = nano(couchUrl.substring(0, couchUrl.indexOf('/', 10)));
  module.exports.settings = {
    protocol: parsedUrl.protocol,
    port: parsedUrl.port,
    host: parsedUrl.hostname,
    db: dbName,
    ddoc: ddocName,
  };
  if (parsedUrl.auth) {
    var index = parsedUrl.auth.indexOf(':');
    module.exports.settings.username = parsedUrl.auth.substring(0, index);
    module.exports.settings.password = parsedUrl.auth.substring(index + 1);
  }
  module.exports.medic = nano(couchUrl);
} else if (process.env.UNIT_TEST_ENV) {
  // Running tests only
  module.exports = {
    use: function() {},
    medic: {
      view: function() {},
      get: function() {},
      fetch: function() {},
    },
    db: {
      list: function() {},
    },
    settings: {},
  };
} else {
<<<<<<< HEAD
    logger.warn(
        'Please define a COUCH_URL in your environment e.g. \n' +
        'export COUCH_URL="http://admin:123qwe@localhost:5984/medic"\n' +
        'If you are running tests use UNIT_TEST_ENV=1 in your environment.\n'
    );
    process.exit(1);
=======
  console.log(
    'Please define a COUCH_URL in your environment e.g. \n' +
      'export COUCH_URL="http://admin:123qwe@localhost:5984/medic"\n' +
      'If you are running tests use UNIT_TEST_ENV=1 in your environment.\n'
  );
  process.exit(1);
>>>>>>> 4cfdf54d
}<|MERGE_RESOLUTION|>--- conflicted
+++ resolved
@@ -5,12 +5,8 @@
  *************************************************/
 
 var nano = require('nano'),
-<<<<<<< HEAD
-    url = require('url'),
-    { logger } = require('./lib/logger');
-=======
-  url = require('url');
->>>>>>> 4cfdf54d
+  url = require('url'),
+  { logger } = require('./lib/logger');
 
 var couchUrl = process.env.COUCH_URL;
 if (couchUrl) {
@@ -48,19 +44,10 @@
     settings: {},
   };
 } else {
-<<<<<<< HEAD
-    logger.warn(
-        'Please define a COUCH_URL in your environment e.g. \n' +
-        'export COUCH_URL="http://admin:123qwe@localhost:5984/medic"\n' +
-        'If you are running tests use UNIT_TEST_ENV=1 in your environment.\n'
-    );
-    process.exit(1);
-=======
-  console.log(
+  error.warn(
     'Please define a COUCH_URL in your environment e.g. \n' +
       'export COUCH_URL="http://admin:123qwe@localhost:5984/medic"\n' +
       'If you are running tests use UNIT_TEST_ENV=1 in your environment.\n'
   );
   process.exit(1);
->>>>>>> 4cfdf54d
 }