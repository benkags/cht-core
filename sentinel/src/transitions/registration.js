--- conflicted
+++ resolved
@@ -1,26 +1,8 @@
 const _ = require('underscore'),
-<<<<<<< HEAD
-      async = require('async'),
-      utils = require('../lib/utils'),
-      transitionUtils = require('./utils'),
-      { logger } = require('../lib/logger'),
-      dbPouch = require('../db-pouch'),
-      lineage = require('lineage')(Promise, dbPouch.medic),
-      messages = require('../lib/messages'),
-      validation = require('../lib/validation'),
-      schedules = require('../lib/schedules'),
-      acceptPatientReports = require('./accept_patient_reports'),
-      moment = require('moment'),
-      config = require('../config'),
-      date = require('../date'),
-      db = require('../db-nano'),
-      NAME = 'registration',
-      XFORM_CONTENT_TYPE = 'xml';
-=======
   async = require('async'),
   utils = require('../lib/utils'),
   transitionUtils = require('./utils'),
-  logger = require('../lib/logger'),
+  { logger } = require('../lib/logger'),
   dbPouch = require('../db-pouch'),
   lineage = require('lineage')(Promise, dbPouch.medic),
   messages = require('../lib/messages'),
@@ -33,7 +15,6 @@
   db = require('../db-nano'),
   NAME = 'registration',
   XFORM_CONTENT_TYPE = 'xml';
->>>>>>> 4cfdf54d
 
 const findFirstDefinedValue = (doc, fields) => {
   const definedField = _.find(fields, field => {
@@ -88,7 +69,7 @@
     } catch (err) {
       // TODO should this count as a fail or as a real error
       logger.warn('Failed to eval boolean expression:');
-      logger.error(err);
+      console.log(err);
       result = true;
     }
   }
