--- conflicted
+++ resolved
@@ -109,8 +109,6 @@
             callback(null);
         }
     },
-<<<<<<< HEAD
-=======
     getMessages: function(validations) {
         return _.reduce(validations, function(memo, validation) {
             if (validation.property && validation.message) {
@@ -158,7 +156,6 @@
 
         return module.exports.extractErrors(result, messages);
     },
->>>>>>> 48434f04
     handleReport: function(options, callback) {
         var db = options.db,
             doc = options.doc,
@@ -185,8 +182,6 @@
             form: doc.form
         });
 
-<<<<<<< HEAD
-=======
         errors = module.exports.validate(report, doc);
 
         if (errors.length) {
@@ -196,7 +191,6 @@
             return callback(null, true);
         }
 
->>>>>>> 48434f04
         if (!report) {
             return callback(null, false);
         }
