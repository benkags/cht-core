--- conflicted
+++ resolved
@@ -13,12 +13,8 @@
   - npm install kanso -g
   - npm install grunt-cli -g
 
-<<<<<<< HEAD
-script: node --stack_size=10000 `which grunt` ci --force
-=======
 script:
   - node --stack_size=10000 `which grunt` ci
->>>>>>> 05ed46a5
 
 after_success:
   - python ./scripts/ci/travis_after_all.py
