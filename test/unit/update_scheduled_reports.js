--- conflicted
+++ resolved
@@ -22,19 +22,9 @@
     test.done();
 };
 
-<<<<<<< HEAD
-exports['filter tests'] = function(test) {
+exports['docs fail filter'] = function(test) {
     var contact = {
         phone: 'x'
-=======
-exports['docs fail filter'] = function(test) {
-    var related_entities = {
-        clinic: {
-            contact: {
-                phone: "x"
-            }
-        }
->>>>>>> 035e7efa
     };
     test.equals(transition.filter({}), false);
     test.equals(transition.filter({
@@ -57,12 +47,8 @@
 };
 
 exports['doc pass filter'] = function(test) {
-    var related_entities = {
-        clinic: {
-            contact: {
-                phone: "x"
-            }
-        }
+    var contact = {
+        phone: 'x'
     };
     // month, year property
     test.equals(transition.filter({
@@ -105,12 +91,14 @@
 
 exports['use week view when doc has week property'] = function(test) {
   var db = {
-    view: function(ddoc, view, q , callback) {
-      test.same(
-          view,
-          'data_records_by_form_year_week_clinic_id_and_reported_date'
-      );
-      test.done();
+    medic: {
+      view: function(ddoc, view, q , callback) {
+        test.same(
+            view,
+            'data_records_by_form_year_week_clinic_id_and_reported_date'
+        );
+        test.done();
+      }
     }
   };
   transition._getDuplicates(db, {week: 9});
@@ -118,6 +106,7 @@
 
 exports['use month view when doc has month property'] = function(test) {
   var db = {
+    medic: {
       view: function(ddoc, view, q , callback) {
           test.same(
               view,
@@ -125,6 +114,7 @@
           );
           test.done();
       }
+    }
   };
   transition._getDuplicates(db, {month: 9});
 };
@@ -133,13 +123,9 @@
   test.expect(7);
 
   var db = {
-<<<<<<< HEAD
     medic: {
       view: function() {}
     }
-=======
-      view: function() {}
->>>>>>> 035e7efa
   };
 
   var view = sinon.stub(db.medic, 'view').callsArgWith(3, null, {rows: []});
@@ -172,9 +158,6 @@
   test.done();
 };
 
-<<<<<<< HEAD
-// TODO test for merging duplicates
-=======
 exports['only one record in duplicates, mark transition complete'] = function(test) {
   // todo
   test.done();
@@ -183,7 +166,9 @@
 exports['remove duplicates and replace with latest doc'] = function(test) {
   test.expect(7);
   var db = {
-    view: function() {}
+    medic: {
+      view: function() {}
+    }
   };
   var audit = {
       bulkSave: function(docs, options, cb) {
@@ -202,7 +187,7 @@
           cb();
       }
   };
-  sinon.stub(db, 'view').callsArgWith(3, null, {
+  sinon.stub(db.medic, 'view').callsArgWith(3, null, {
     // ascending records
     rows: [
       {
@@ -248,5 +233,4 @@
     test.equals(bulkSave.callCount, 1);
     test.done();
   });
-}
->>>>>>> 035e7efa
+}