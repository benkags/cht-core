--- conflicted
+++ resolved
@@ -1452,48 +1452,13 @@
           .withArgs('input[type=file][name="/my-form/my_file"]')
           .returns([{ files: [{ type: 'image', foo: 'bar' }] }]);
 
-<<<<<<< HEAD
-        
-        form.validate.resolves(true);
-        const content = loadXML('file-field');
-        form.getDataStr.returns(content);
-
-        UserContact.resolves({ _id: 'my-user', phone: '8989' });
-        dbBulkDocs.callsFake(docs => Promise.resolve([{ ok: true, id: docs[0]._id, rev: '1-abc' }]));
-        return service.save('my-form', form, () => Promise.resolve(true)).then(() => {
-          expect(AddAttachment.callCount).to.equal(2);
-          form.validate.resolves(true);
-          const content = loadXML('file-field');
-
-          form.getDataStr.returns(content);
-          dbGetAttachment.resolves('<form/>');
-          UserContact.resolves({ _id: 'my-user', phone: '8989' });
-          dbBulkDocs.callsFake(docs => Promise.resolve([{ ok: true, id: docs[0]._id, rev: '1-abc' }]));
-          // @ts-ignore
-          const saveDocsSpy = sinon.spy(EnketoService.prototype, 'saveDocs');
-
-          return service
-            .save('my-form', form, () => Promise.resolve(true))
-            .then(() => {
-              expect(AddAttachment.calledTwice);
-              expect(saveDocsSpy.calledOnce);
-
-              expect(AddAttachment.args[0][1]).to.equal('user-file/my-form/my_file');
-              expect(AddAttachment.args[0][2]).to.deep.equal({ type: 'image', foo: 'bar' });
-              expect(AddAttachment.args[0][3]).to.equal('image');
-
-              expect(AddAttachment.args[1][1]).to.equal('content');
-              expect(globalActions.setSnackbarContent.notCalled);
-            });
-        });
-=======
         form.validate.resolves(true);
         const content = loadXML('file-field');
 
         form.getDataStr.returns(content);
         dbGetAttachment.resolves('<form/>');
         UserContact.resolves({ _id: 'my-user', phone: '8989' });
-        dbBulkDocs.callsFake(docs => Promise.resolve([ { ok: true, id: docs[0]._id, rev: '1-abc' } ]));
+        dbBulkDocs.callsFake(docs => Promise.resolve([{ ok: true, id: docs[0]._id, rev: '1-abc' }]));
         // @ts-ignore
         const saveDocsSpy = sinon.spy(EnketoService.prototype, 'saveDocs');
 
@@ -1510,7 +1475,6 @@
             expect(AddAttachment.args[1][1]).to.equal('content');
             expect(globalActions.setSnackbarContent.notCalled);
           });
->>>>>>> 3c2f599d
       });
 
       it('should throw exception if attachments are big', () => {
@@ -1548,11 +1512,7 @@
             expect(error.message).to.equal('enketo.error.max_attachment_size');
             expect(saveDocsStub.notCalled);
             expect(globalActions.setSnackbarContent.calledOnce);
-<<<<<<< HEAD
             expect(globalActions.setSnackbarContent.args[0]).to.have.members(['enketo.error.max_attachment_size']);
-=======
-            expect(globalActions.setSnackbarContent.args[0]).to.have.members([ 'enketo.error.max_attachment_size' ]);
->>>>>>> 3c2f599d
           });
       });
 
@@ -1569,14 +1529,9 @@
 </my-form>`;
 
         form.getDataStr.returns(content);
-<<<<<<< HEAD
+        dbGetAttachment.resolves('<form/>');
         UserContact.resolves({ _id: 'my-user', phone: '8989' });
         dbBulkDocs.callsFake(docs => Promise.resolve([{ ok: true, id: docs[0]._id, rev: '1-abc' }]));
-=======
-        dbGetAttachment.resolves('<form/>');
-        UserContact.resolves({ _id: 'my-user', phone: '8989' });
-        dbBulkDocs.callsFake(docs => Promise.resolve([ { ok: true, id: docs[0]._id, rev: '1-abc' } ]));
->>>>>>> 3c2f599d
         return service.save('my-form', form, () => Promise.resolve(true)).then(() => {
           expect(AddAttachment.callCount).to.equal(2);
 
@@ -1606,14 +1561,9 @@
         const content = loadXML('deep-file-fields');
 
         form.getDataStr.returns(content);
-<<<<<<< HEAD
+        dbGetAttachment.resolves('<form/>');
         UserContact.resolves({ _id: 'my-user', phone: '8989' });
         dbBulkDocs.callsFake(docs => Promise.resolve([{ ok: true, id: docs[0]._id, rev: '1-abc' }]));
-=======
-        dbGetAttachment.resolves('<form/>');
-        UserContact.resolves({ _id: 'my-user', phone: '8989' });
-        dbBulkDocs.callsFake(docs => Promise.resolve([ { ok: true, id: docs[0]._id, rev: '1-abc' } ]));
->>>>>>> 3c2f599d
         return service.save('my-form-internal-id', form, () => Promise.resolve(true)).then(() => {
           expect(AddAttachment.callCount).to.equal(3);
 
@@ -1670,7 +1620,6 @@
           expect(transitionsService.applyTransitions.callCount).to.equal(1);
           expect(UserContact.callCount).to.equal(1);
 
-<<<<<<< HEAD
           expect(transitionsService.applyTransitions.args[0][0].length).to.equal(4);
           expect(transitionsService.applyTransitions.args[0][0])
             .excludingEvery(['_id', 'reported_date', 'timestamp'])
@@ -1749,134 +1698,55 @@
               },
             ]);
         });
-=======
-        expect(transitionsService.applyTransitions.args[0][0].length).to.equal(4);
-        expect(transitionsService.applyTransitions.args[0][0])
-          .excludingEvery(['_id', 'reported_date', 'timestamp'])
-          .to.deep.equal([
-            {
-              contact: {},
-              content_type: 'xml',
-              fields: { name: 'Sally', lmp: '10' },
-              hidden_fields: [],
-              form: 'V',
-              from: '555',
-              geolocation: { geo: 'data' },
-              geolocation_log: [{ recording: { geo: 'data' } }],
-              type: 'data_record',
-            },
-            {
-              geolocation: { geo: 'data' },
-              geolocation_log: [{ recording: { geo: 'data' } }],
-              type: 'repeater',
-              some_property: 'some_value_1',
-            },
-            {
-              geolocation: { geo: 'data' },
-              geolocation_log: [{ recording: { geo: 'data' } }],
-              type: 'repeater',
-              some_property: 'some_value_2',
-            },
-            {
-              geolocation: { geo: 'data' },
-              geolocation_log: [{ recording: { geo: 'data' } }],
-              type: 'repeater',
-              some_property: 'some_value_3',
-            },
-          ]);
-
-        expect(actual.length).to.equal(5);
-        expect(actual)
-          .excludingEvery(['_id', 'reported_date', 'timestamp', '_rev'])
-          .to.deep.equal([
-            {
-              contact: {},
-              content_type: 'xml',
-              fields: { name: 'Sally', lmp: '10' },
-              hidden_fields: [],
-              form: 'V',
-              from: '555',
-              geolocation: { geo: 'data' },
-              geolocation_log: [{ recording: { geo: 'data' } }],
-              type: 'data_record',
-              transitioned: true,
-            },
-            {
-              geolocation: { geo: 'data' },
-              geolocation_log: [{ recording: { geo: 'data' } }],
-              type: 'repeater',
-              some_property: 'some_value_1',
-              transitioned: true,
-            },
-            {
-              geolocation: { geo: 'data' },
-              geolocation_log: [{ recording: { geo: 'data' } }],
-              type: 'repeater',
-              some_property: 'some_value_2',
-              transitioned: true,
-            },
-            {
-              geolocation: { geo: 'data' },
-              geolocation_log: [{ recording: { geo: 'data' } }],
-              type: 'repeater',
-              some_property: 'some_value_3',
-              transitioned: true,
-            },
-            {
-              // docs that transitions push don't have geodata, this is intentional!
-              type: 'existent doc updated by the transition',
-            },
-          ]);
->>>>>>> 3c2f599d
-      });
-    });
-
-    describe('renderContactForm', () => {
-      beforeEach(() => {
-        service.setFormTitle = sinon.stub();
-        dbGetAttachment.resolves('<form/>');
-        translateService.get.callsFake((key) => `translated key ${key}`);
-        TranslateFrom.callsFake((sentence) => `translated sentence ${sentence}`);
-      });
-
-      const callbackMock = () => { };
-      const instanceData = {
-        health_center: {
-          type: 'contact',
-          contact_type: 'health_center',
-          parent: 'parent',
-        },
-      };
-      const formDoc = {
-        ...mockEnketoDoc('myform'),
-        title: 'New Area',
-      };
-
-      it('should translate titleKey when provided', async () => {
-        await service.renderContactForm({
-          selector: $('<div></div>'),
-          formDoc,
-          instanceData,
-          editedListener: callbackMock,
-          valuechangeListener: callbackMock,
-          titleKey: 'contact.type.health_center.new',
-        });
-
-        expect(service.setFormTitle.callCount).to.be.equal(1);
-        expect(service.setFormTitle.args[0][1]).to.be.equal('translated key contact.type.health_center.new');
-      });
-
-      it('should fallback to translate document title when the titleKey is not available', async () => {
-        await service.renderContactForm({
-          selector: $('<div></div>'),
-          formDoc,
-          instanceData,
-          editedListener: callbackMock,
-          valuechangeListener: callbackMock,
-        });
-
-        expect(service.setFormTitle.callCount).to.be.equal(1);
-        expect(service.setFormTitle.args[0][1]).to.be.equal('translated sentence New Area');
+      });
+
+      describe('renderContactForm', () => {
+        beforeEach(() => {
+          service.setFormTitle = sinon.stub();
+          dbGetAttachment.resolves('<form/>');
+          translateService.get.callsFake((key) => `translated key ${key}`);
+          TranslateFrom.callsFake((sentence) => `translated sentence ${sentence}`);
+        });
+
+        const callbackMock = () => { };
+        const instanceData = {
+          health_center: {
+            type: 'contact',
+            contact_type: 'health_center',
+            parent: 'parent',
+          },
+        };
+        const formDoc = {
+          ...mockEnketoDoc('myform'),
+          title: 'New Area',
+        };
+
+        it('should translate titleKey when provided', async () => {
+          await service.renderContactForm({
+            selector: $('<div></div>'),
+            formDoc,
+            instanceData,
+            editedListener: callbackMock,
+            valuechangeListener: callbackMock,
+            titleKey: 'contact.type.health_center.new',
+          });
+
+          expect(service.setFormTitle.callCount).to.be.equal(1);
+          expect(service.setFormTitle.args[0][1]).to.be.equal('translated key contact.type.health_center.new');
+        });
+
+        it('should fallback to translate document title when the titleKey is not available', async () => {
+          await service.renderContactForm({
+            selector: $('<div></div>'),
+            formDoc,
+            instanceData,
+            editedListener: callbackMock,
+            valuechangeListener: callbackMock,
+          });
+
+          expect(service.setFormTitle.callCount).to.be.equal(1);
+          expect(service.setFormTitle.args[0][1]).to.be.equal('translated sentence New Area');
+        });
       });
     });
   });
