--- conflicted
+++ resolved
@@ -259,13 +259,8 @@
         this.getContactSummary(doc, instanceData),
         this.languageService.get()
       ])
-<<<<<<< HEAD
-      .then(([instanceStr, contactSummary, language]) => {
-        const options: any = {
-=======
       .then(([ instanceStr, contactSummary, language ]) => {
         const options: EnketoOptions = {
->>>>>>> 3c2f599d
           modelStr: doc.model,
           instanceStr: instanceStr,
           language: language
@@ -296,30 +291,8 @@
         if (loadErrors?.length) {
           return Promise.reject(new Error(JSON.stringify(loadErrors)));
         }
-<<<<<<< HEAD
-        const language = options.language;
-        this.currentForm.langs.$formLanguages.val(language).trigger('change');
-        // re-set the enketo form's language when a DOM node is added to the form and the form has been edited
-        // TODO: remove this once the enketo uplift gets merged https://github.com/medic/cht-core/pull/7256
-        this.currentForm.view.$.on(
-          'click',
-          'button.add-repeat-btn:enabled',
-          () => this.currentForm.langs.setAll(language),
-        );
-        let hasFormChanged = false;
-        this.currentForm.view.$.on('change', () => hasFormChanged = true);
-        const observer = new MutationObserver((mutations) => {
-          const hasNewNodes = mutations.some(mutation => mutation.addedNodes.length > 0);
-          if (hasFormChanged && hasNewNodes) {
-            this.currentForm.langs.setAll(language);
-          }
-          hasFormChanged = false;
-        });
-        observer.observe(this.currentForm.view.html, { childList: true, subtree: true });
-=======
 
         this.setupFormLanguage(options.language);
->>>>>>> 3c2f599d
       })
       .then(() => this.getFormTitle(titleKey, doc))
       .then((title) => {
@@ -802,14 +775,10 @@
         getDocPromise,
         this.xmlFormsService.getDocAndFormAttachment(formInternalId)
       ])
-<<<<<<< HEAD
       .then(([doc, formDoc]) => {
         const dataString = form.getDataStr({ irrelevant: false });
         return this.xmlToDocs(doc, formDoc.xml, formDoc.doc.xmlVersion, dataString);
       })
-=======
-      .then(([doc, formXml]) => this.xmlToDocs(doc, formXml, form.getDataStr({ irrelevant: false })))
->>>>>>> 3c2f599d
       .then(docs => this.validateAttachments(docs))
       .then((docs) => this.saveGeo(geoHandle, docs))
       .then((docs) => this.transitionsService.applyTransitions(docs))
