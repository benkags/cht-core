var controller = require('../../controllers/users'),
    db = require('../../db'),
    utils = require('../utils'),
    sinon = require('sinon');

var facilitya = { _id: 'a', name: 'aaron' },
    facilityb = { _id: 'b', name: 'brian' },
    facilityc = { _id: 'c', name: 'cathy' };

var userData;

exports.tearDown = function (callback) {
  utils.restore(
    db.request,
    db.getPath,
    db.medic,
    db.medic.get,
    db.medic.insert,
    db.medic.view,
    db._users.get,
    db._users.insert,
    controller._mapUsers,
    controller._createUser,
    controller._createContact,
    controller._createUserSettings,
    controller._getAdmins,
    controller._getAllUsers,
    controller._getAllUserSettings,
    controller._getContactParent,
    controller._getFacilities,
    controller._validatePlace,
    controller._validateUser,
    controller._validateUserSettings,
    controller._hasParent,
    controller._updateAdminPassword,
    controller._updateUser,
    controller._updateUserSettings,
    controller.getList
  );
  callback();
};

exports.setUp = function(callback) {
  sinon.stub(controller, '_getFacilities').callsArgWith(0, null, [
    facilitya,
    facilityb,
    facilityc,
  ]);
  userData = {
    'username': 'x',
    'password': 'x',
    'place': 'x',
    'contact': { 'parent': 'x' }
  };

  //sinon.stub(controller, '_getAdmins').callsArgWith(0, null, {
  //  gareth: 'abc'
  //});
  callback();
};

exports['getSettingsUpdates sets type property'] = function(test) {
  var settings = controller._getSettingsUpdates({});
  test.equal(settings.type, 'user-settings');
  test.done();
};

exports['getSettingsUpdates removes user doc specific fields'] = function(test) {
  var data = {
    name: 'john',
    email: 'john@gmail.com',
    password: 'foo',
    roles: ['foo'],
    starsign: 'libra'
  };
  var settings = controller._getSettingsUpdates(data);
  test.equal(settings.password, undefined);
  test.equal(settings.roles, undefined);
  test.done();
};

exports['getUserUpdates enforces name field based on id'] = function(test) {
  var data = {
    name: 'sam',
    email: 'john@gmail.com'
  };
  var user = controller._getUserUpdates('org.couchdb.user:john', data);
  test.equal(user.name , 'john');
  test.done();
};

exports['getType returns unknown when roles is empty'] = function(test) {
  var user = {
    name: 'sam',
    roles: []
  };
  var admins = {};
  test.equal(controller._getType(user, admins), 'unknown');
  test.done();
};

exports['getType returns admin when user is in admins list and roles is empty'] = function(test) {
  var user = {
    name: 'sam',
    roles: []
  };
  var admins = {
    'sam': 'x'
  };
  test.equal(controller._getType(user, admins), 'admin');
  test.done();
};

exports['describe hasParent'] = function(test) {
  var facility = {
    _id: 'foo',
    color: 'red',
    parent: {
      _id: 'bar',
      color: 'green',
      parent: {
        _id: 'baz',
        color: 'blue'
      }
    }
  };
  test.ok(controller._hasParent(facility, 'baz'));
  test.ok(!controller._hasParent(facility, 'slime'));
  test.ok(controller._hasParent(facility, 'bar'));
  test.ok(controller._hasParent(facility, 'foo'));
  test.ok(!controller._hasParent(facility, 'goo'));
  // does not modify facility object
  test.deepEqual(facility, {
    _id: 'foo',
    color: 'red',
    parent: {
      _id: 'bar',
      color: 'green',
      parent: {
        _id: 'baz',
        color: 'blue'
      }
    }
  });
  test.done();
};

exports['validateUser returns 400 error when doc not found.'] = function(test) {
  sinon.stub(db._users, 'get').callsArgWith(1, {error: 'not_found'});
  controller._validateUser('x', function(err) {
    test.equal(err.code, 400);
    test.equal(err.message, 'Failed to find user.');
    test.done();
  });
};

exports['validateUserSettings returns 400 error when doc not found.'] = function(test) {
  sinon.stub(db.medic, 'get').callsArgWith(1, {error: 'not_found'});
  controller._validateUserSettings('x', function(err) {
    test.equal(err.code, 400);
    test.equal(err.message, 'Failed to find user settings.');
    test.done();
  });
};

exports['validatePlace returns 400 error when doc not found.'] = function(test) {
  sinon.stub(db.medic, 'get').callsArgWith(1, {error: 'not_found'});
  controller._validatePlace('x', function(err) {
    test.equal(err.code, 400);
    test.equal(err.message, 'Failed to find place.');
    test.done();
  });
};

exports['validatePlace returns 400 error when doc is not a place.'] = function(test) {
  sinon.stub(db.medic, 'get').callsArgWith(1, null, {type: 'food'});
  controller._validatePlace('x', function(err) {
    test.equal(err.code, 400);
    test.equal(err.message, 'Wrong type, this is not a place.');
    test.done();
  });
};

exports['getType returns role when user is in admins list and has role'] = function(test) {
  var user = {
    name: 'sam',
    roles: ['driver']
  };
  var admins = {
    'sam': 'x'
  };
  test.equal(controller._getType(user, admins), 'driver');
  test.done();
};
exports['getList collects user infos'] = function(test) {
  test.expect(16);
  sinon.stub(controller, '_getAdmins').callsArg(0);
  sinon.stub(controller, '_getAllUsers').callsArgWith(0, null, [
    {
      id: 'org.couchdb.user:x',
      doc: {
        name: 'lucas',
        facility_id: 'c',
        roles: [ 'national-admin', 'data-entry' ]
      }
    },
    {
      id: 'org.couchdb.user:y',
      doc: {
        name: 'milan',
        facility_id: 'b',
        roles: [ 'district-admin' ]
      }
    }
  ]);
  sinon.stub(controller, '_getAllUserSettings').callsArgWith(0, null, [
    {
      _id: 'org.couchdb.user:x',
      name: 'lucas',
      fullname: 'Lucas M',
      email: 'l@m.com',
      phone: '123456789'
    },
    {
      _id: 'org.couchdb.user:y',
      name: 'milan',
      fullname: 'Milan A',
      email: 'm@a.com',
      phone: '987654321'
    }
  ]);
  controller.getList(function(err, data) {
    test.equals(err, null);
    test.equals(data.length, 2);
    var lucas = data[0];
    test.equals(lucas.id, 'org.couchdb.user:x');
    test.equals(lucas.username, 'lucas');
    test.equals(lucas.fullname, 'Lucas M');
    test.equals(lucas.email, 'l@m.com');
    test.equals(lucas.phone, '123456789');
    test.deepEqual(lucas.place, facilityc);
    test.equals(lucas.type, 'national-admin');
    var milan = data[1];
    test.equals(milan.id, 'org.couchdb.user:y');
    test.equals(milan.username, 'milan');
    test.equals(milan.fullname, 'Milan A');
    test.equals(milan.email, 'm@a.com');
    test.equals(milan.phone, '987654321');
    test.deepEqual(milan.place, facilityb);
    test.equals(milan.type, 'district-admin');
    test.done();
  });
};

exports['getList filters out non-users'] = function(test) {
  test.expect(9);
  sinon.stub(controller, '_getAdmins').callsArg(0);
  sinon.stub(controller, '_getAllUsers').callsArgWith(0, null, [
    {
      id: 'x',
      doc: {
        name: 'lucas',
        facility_id: 'c',
        fullname: 'Lucas M',
        email: 'l@m.com',
        phone: '123456789',
        roles: [ 'national-admin', 'data-entry' ]
      }
    },
    {
      id: 'org.couchdb.user:y',
      doc: {
        name: 'milan',
        facility_id: 'b',
        fullname: 'Milan A',
        email: 'm@a.com',
        phone: '987654321',
        roles: [ 'district-admin' ]
      }
    }
  ]);
  sinon.stub(controller, '_getAllUserSettings').callsArgWith(0, null, [
    {
      _id: 'org.couchdb.user:x',
      name: 'lucas',
      fullname: 'Lucas M',
      email: 'l@m.com',
      phone: '123456789'
    },
    {
      _id: 'org.couchdb.user:y',
      name: 'milan',
      fullname: 'Milan A',
      email: 'm@a.com',
      phone: '987654321'
    }
  ]);
  controller.getList(function(err, data) {
    test.equal(err, null);
    test.equal(data.length, 1);
    var milan = data[0];
    test.equal(milan.id, 'org.couchdb.user:y');
    test.equal(milan.username, 'milan');
    test.equal(milan.fullname, 'Milan A');
    test.equal(milan.email, 'm@a.com');
    test.equal(milan.phone, '987654321');
    test.deepEqual(milan.place, facilityb);
    test.equal(milan.type, 'district-admin');
    test.done();
  });

};

exports['getList handles minimal users'] = function(test) {
  test.expect(9);
  sinon.stub(controller, '_getAdmins').callsArgWith(0, null, {
    gareth: 'abc'
  });
  sinon.stub(controller, '_getAllUsers').callsArgWith(0, null, [
    {
      id: 'org.couchdb.user:x',
      doc: {
        name: 'lucas'
      }
    }
  ]);
  sinon.stub(controller, '_getAllUserSettings').callsArgWith(0, null, []);
  controller.getList(function(err, data) {
    test.equal(err, null);
    test.equal(data.length, 1);
    var lucas = data[0];
    test.equal(lucas.id, 'org.couchdb.user:x');
    test.equal(lucas.username, 'lucas');
    test.equal(lucas.fullname, undefined);
    test.equal(lucas.email, undefined);
    test.equal(lucas.phone, undefined);
    test.equal(lucas.facility, undefined);
    test.equal(lucas.type, 'unknown');
    test.done();
  });
};

exports['getList replaces admins type'] = function(test) {
  test.expect(5);
  sinon.stub(controller, '_getAdmins').callsArgWith(0, null, {
    gareth: 'abc'
  });
  sinon.stub(controller, '_getAllUsers').callsArgWith(0, null, [
    {
      id: 'org.couchdb.user:gareth',
      doc: {
        name: 'gareth'
      }
    }
  ]);
  sinon.stub(controller, '_getAllUserSettings').callsArgWith(0, null, []);
  controller.getList(function(err, data) {
    test.equal(err, null);
    test.equal(data.length, 1);
    var gareth = data[0];
    test.equal(gareth.id, 'org.couchdb.user:gareth');
    test.equal(gareth.username, 'gareth');
    test.equal(gareth.type, 'admin');
    test.done();
  });
};

exports['getList does not replace admins type if roles exists'] = function(test) {
  test.expect(5);
  sinon.stub(controller, '_getAdmins').callsArgWith(0, null, {
    gareth: 'abc'
  });
  sinon.stub(controller, '_getAllUsers').callsArgWith(0, null, [
    {
      id: 'org.couchdb.user:gareth',
      doc: {
        name: 'gareth',
        roles: ['national-admin']
      }
    }
  ]);
  sinon.stub(controller, '_getAllUserSettings').callsArgWith(0, null, []);
  controller.getList(function(err, data) {
    test.equal(err, null);
    test.equal(data.length, 1);
    var gareth = data[0];
    test.equal(gareth.id, 'org.couchdb.user:gareth');
    test.equal(gareth.username, 'gareth');
    test.equal(gareth.type, 'national-admin');
    test.done();
  });
};

exports['getList returns errors from users service'] = function(test) {
  test.expect(1);
  sinon.stub(controller, '_getAllUsers').callsArgWith(0, 'not found');
  controller.getList(function(err) {
      test.equal(err, 'not found');
      test.done();
  });
};

exports['getList returns errors from facilities service'] = function(test) {
  test.expect(1);
  sinon.stub(controller, '_getAllUsers').callsArgWith(0, null, [
      {
        id: 'x',
        doc: {
          name: 'lucas',
          facility_id: 'c',
          fullname: 'Lucas M',
          email: 'l@m.com',
          phone: '123456789',
          roles: [ 'national-admin', 'data-entry' ]
        }
      },
      {
        id: 'org.couchdb.user:y',
        doc: {
          name: 'milan',
          facility_id: 'b',
          fullname: 'Milan A',
          email: 'm@a.com',
          phone: '987654321',
          roles: [ 'district-admin' ]
        }
      }
  ]);
  sinon.stub(controller, '_getAllUserSettings').callsArgWith(0, null, []);
  controller._getFacilities.restore();
  sinon.stub(controller, '_getFacilities').callsArgWith(0, 'BOOM');
  controller.getList(function(err) {
    test.equal(err, 'BOOM');
    test.done();
  });
};

exports['getList returns errors from admins service'] = function(test) {
  test.expect(1);
  sinon.stub(controller, '_getAllUsers').callsArgWith(0, null, [
    {
      id: 'org.couchdb.user:x',
      doc: {
        name: 'lucas',
        facility_id: 'c',
        fullname: 'Lucas M',
        email: 'l@m.com',
        phone: '123456789',
        roles: [ 'national-admin', 'data-entry' ]
      }
    },
    {
      id: 'org.couchdb.user:y',
      doc: {
        name: 'milan',
        facility_id: 'b',
        fullname: 'Milan A',
        email: 'm@a.com',
        phone: '987654321',
        roles: [ 'district-admin' ]
      }
    }
  ]);
  sinon.stub(controller, '_getAllUserSettings').callsArgWith(0, null, []);
  sinon.stub(controller, '_getAdmins').callsArgWith(0, 'POW');
  controller.getList(function(err) {
    test.equal(err, 'POW');
    test.done();
  });
};

exports['deleteUser returns _users insert errors'] = function(test) {
  test.expect(2);
  sinon.stub(db._users, 'get').callsArgWith(1, null, {});
  var insert = sinon.stub(db._users, 'insert').callsArgWith(1, 'Not Found');
  controller.deleteUser('foo', function(err) {
    test.equal(err, 'Not Found');
    test.equal(insert.callCount, 1);
    test.done();
  });
};

exports['deleteUser sets _deleted on the user doc'] = function(test) {
  test.expect(3);
  var expect = {
    _id: 'foo',
    starsign: 'aries',
    _deleted: true
  };
  sinon.stub(db._users, 'get').callsArgWith(1, null, {
    _id: 'foo',
    starsign: 'aries',
  });
  sinon.stub(db.medic, 'get').callsArgWith(1, null, {});
  var usersInsert = sinon.stub(db._users, 'insert').callsArg(1);
  sinon.stub(db.medic, 'insert').callsArg(1);
  controller.deleteUser('foo', function(err) {
    test.equal(err, undefined);
    test.equal(usersInsert.callCount, 1);
    test.deepEqual(usersInsert.firstCall.args[0], expect);
    test.done();
  });
};

exports['deleteUser sets _deleted on the user-settings doc'] = function(test) {
  test.expect(3);
  var expect = {
    _id: 'foo',
    starsign: 'aries',
    _deleted: true
  };
  sinon.stub(db._users, 'get').callsArgWith(1, null, {
    _id: 'foo',
    starsign: 'aries',
  });
  sinon.stub(db.medic, 'get').callsArgWith(1, null, {});
  var usersInsert = sinon.stub(db._users, 'insert').callsArg(1);
  sinon.stub(db.medic, 'insert').callsArg(1);
  controller.deleteUser('org.couchdb.user:gareth', function(err) {
    test.equal(err, undefined);
    test.equal(usersInsert.callCount, 1);
    test.deepEqual(usersInsert.firstCall.args[0], expect);
    test.done();
  });
};

exports['_createUser returns error from db insert'] = function(test) {
  sinon.stub(db._users, 'insert').callsArgWith(2, 'yucky');
  controller._createUser(userData, {}, function(err) {
    test.ok(err);
    test.done();
  });
};

exports['_createUser sets up response'] = function(test) {
  sinon.stub(db._users, 'insert').callsArgWith(2, 'yucky');
  controller._createUser(userData, {}, function(err) {
    test.ok(err);
    test.done();
  });
};

exports['createUserSettings returns error from db insert'] = function(test) {
  sinon.stub(db.medic, 'insert').callsArgWith(2, 'yucky');
  controller._createUserSettings(userData, {}, function(err) {
    test.ok(err);
    test.done();
  });
};

exports['createUserSettings sets up response'] = function(test) {
  sinon.stub(db.medic, 'insert').callsArgWith(2, null, {
    id: 'abc',
    rev: '1-xyz'
  });
  controller._createUserSettings(userData, {}, function(err, data, response) {
    test.ok(!err);
    test.deepEqual(response, {
      'user-settings': {
        id: 'abc',
        rev: '1-xyz'
      }
    });
    test.done();
  });
};

exports['createContact returns error from db insert'] = function(test) {
  sinon.stub(db.medic, 'insert').callsArgWith(1, 'yucky');
  controller._createContact(userData, {}, function(err) {
    test.ok(err);
    test.done();
  });
};

exports['createContact updates contact property'] = function(test) {
  sinon.stub(db.medic, 'insert').callsArgWith(1, null, {
    id: 'abc'
  });
  controller._createContact(userData, {}, function(err, data) {
    test.ok(!err);
    test.equal(data.contact, 'abc');
    test.done();
  });
};

exports['createContact sets up response'] = function(test) {
  sinon.stub(db.medic, 'insert').callsArgWith(1, null, {
    id: 'abc',
    rev: '1-xyz'
  });
  controller._createContact(userData, {}, function(err, data, response) {
    test.ok(!err);
    test.deepEqual(response, {
      contact: {
        id: 'abc',
        rev: '1-xyz'
      }
    });
    test.done();
  });
};

exports['createUser returns error if missing fields.'] = function(test) {
  test.expect(11);
  // empty
  controller.createUser({}, function(err) {
    test.ok(err);
  });
  // missing username
  controller.createUser({
    'password': 'x',
    'place': 'x',
    'contact': { 'parent': 'x'}
  }, function(err) {
    test.ok(err);
    test.equal(err.code, 400);
  });
  // missing password
  controller.createUser({
    'username': 'x',
    'place': 'x',
    'contact': { 'parent': 'x'}
  }, function(err) {
    test.ok(err);
    test.equal(err.code, 400);
  });
  // missing place
  controller.createUser({
    'username': 'x',
    'password': 'x',
    'contact': { 'parent': 'x'}
  }, function(err) {
    test.ok(err);
    test.equal(err.code, 400);
  });
  // missing contact
  controller.createUser({
    'username': 'x',
    'place': 'x',
    'contact': { 'parent': 'x'}
  }, function(err) {
    test.ok(err);
    test.equal(err.code, 400);
  });
  // missing contact.parent
  controller.createUser({
    'username': 'x',
    'place': 'x',
    'contact': {}
  }, function(err) {
    test.ok(err);
    test.equal(err.code, 400);
  });
  test.done();
};

exports['createUser returns error if contact.parent lookup fails.'] = function(test) {
  sinon.stub(controller, '_validatePlace').callsArgWith(1, 'kablooey');
  controller.createUser(userData, function(err) {
    test.ok(err);
    test.done();
  });
};

exports['createUser returns error if place lookup fails.'] = function(test) {
  sinon.stub(controller, '_validatePlace').callsArg(1);
  sinon.stub(controller, '_getContactParent').callsArgWith(1, 'biiiing!');
  controller.createUser(userData, function(err) {
    test.ok(err);
    test.done();
  });
};

exports['createUser returns error if place is not within contact.'] = function(test) {
  sinon.stub(controller, '_createUser').callsArgWith(2, null, {}, {});
  sinon.stub(controller, '_createContact').callsArgWith(2, null, {}, {});
  sinon.stub(controller, '_createUserSettings').callsArgWith(2, null, {}, {});
  sinon.stub(controller, '_validatePlace').callsArg(1);
  sinon.stub(controller, '_getContactParent').callsArgWith(1, null, {
    '_id': 'miami',
    parent: {
      '_id': 'florida'
    }
  });
  userData.place = 'georgia';
  controller.createUser(userData, function(err) {
    test.ok(err);
    test.done();
  });
};

exports['createUser succeeds if contact and place are the same.'] = function(test) {
  sinon.stub(controller, '_createUser').callsArgWith(2, null, {}, {});
  sinon.stub(controller, '_createContact').callsArgWith(2, null, {}, {});
  sinon.stub(controller, '_createUserSettings').callsArgWith(2, null, {}, {});
  sinon.stub(controller, '_validatePlace').callsArg(1);
  sinon.stub(controller, '_getContactParent').callsArgWith(1, null, {
    '_id': 'foo'
  });
  userData.place = 'foo';
  controller.createUser(userData, function(err) {
    test.ok(!err);
    test.done();
  });
};

exports['createUser succeeds if contact is within place.'] = function(test) {
  sinon.stub(controller, '_createUser').callsArgWith(2, null, {}, {});
  sinon.stub(controller, '_createContact').callsArgWith(2, null, {}, {});
  sinon.stub(controller, '_createUserSettings').callsArgWith(2, null, {}, {});
  sinon.stub(controller, '_validatePlace').callsArg(1);
  sinon.stub(controller, '_getContactParent').callsArgWith(1, null, {
    '_id': 'miami',
    parent: {
      '_id': 'florida'
    }
  });
  userData.place = 'florida';
  controller.createUser(userData, function(err, response) {
    test.ok(!err);
    test.deepEqual(response, {});
    test.done();
  });
};

exports['createUser returns response object'] = function(test) {
  sinon.stub(controller, '_createUser').callsArgWith(2, null, {}, {});
  sinon.stub(controller, '_createContact').callsArgWith(2, null, {}, {});
  sinon.stub(controller, '_createUserSettings').callsArgWith(2, null, {}, {
    biz: 'baz'
  });
  sinon.stub(controller, '_validatePlace').callsArg(1);
  sinon.stub(controller, '_getContactParent').callsArg(1);
  sinon.stub(controller, '_hasParent').returns(true);
  controller.createUser(userData, function(err, response) {
    test.ok(!err);
    test.deepEqual(response, {
      biz: 'baz'
    });
    test.done();
  });
};

exports['createUser resolves contact parent for waterfall'] = function(test) {
  sinon.stub(controller, '_validatePlace').callsArg(1);
  sinon.stub(controller, '_getContactParent').callsArgWith(1, null, {
    biz: 'marquee'
  });
  sinon.stub(controller, '_hasParent').returns(true);
  // checking first function in waterfall
  sinon.stub(controller, '_createUser', function(data) {
    test.deepEqual(data.contact.parent, { biz: 'marquee' });
    test.done();
  });
  controller.createUser(userData);
};

<<<<<<< HEAD
exports['updateUser errors if place, type and password is undefined'] = function(test) {
  controller.updateUser('paul', {}, function(err) {
    test.ok(err);
    test.done();
  });
};

exports['updateUser errors on unknown property'] = function(test) {
  controller.updateUser('paul', {foo: 'bar'}, function(err) {
    test.ok(err);
    test.done();
  });
};

exports['updateUser succeeds if type is defined'] = function(test) {
  var data = {
    type: 'x'
  };
  sinon.stub(controller, '_validateUser').callsArgWith(1, null, {});
  sinon.stub(controller, '_validateUserSettings').callsArg(1);
  var update = sinon.stub(controller, '_updateUser').callsArg(2);
  controller.updateUser('paul', data, function(err) {
    test.ok(!err);
    test.same(update.callCount, 1);
    test.done();
  });
};

exports['updateUser succeeds if password is defined'] = function(test) {
  var data = {
    password: 'x'
  };
  sinon.stub(controller, '_validateUser').callsArgWith(1, null, {});
  sinon.stub(controller, '_validateUserSettings').callsArg(1);
  sinon.stub(controller, '_updateAdminPassword').callsArg(2);
  var update = sinon.stub(controller, '_updateUser').callsArg(2);
  controller.updateUser('paul', data, function(err) {
    test.ok(!err);
    test.same(update.callCount, 1);
    test.done();
  });
};

exports['updateUser succeeds if place is defined and found'] = function(test) {
  var data = {
    place: 'x'
  };
  sinon.stub(controller, '_validateUser').callsArgWith(1, null, {});
  sinon.stub(controller, '_validateUserSettings').callsArgWith(1, null, {});
  sinon.stub(controller, '_validatePlace').callsArgWith(1, null, {});
  var update = sinon.stub(controller, '_updateUser').callsArg(2);
  var updateSettings = sinon.stub(controller, '_updateUserSettings').callsArg(2);
  controller.updateUser('paul', data, function(err) {
    test.ok(!err);
    test.same(update.callCount, 1);
    test.same(updateSettings.callCount, 1);
    test.done();
  });
};

exports['updateUser fails if place fetch fails'] = function(test) {
  var data = {
    place: 'x'
  };
  sinon.stub(controller, '_validateUser').callsArgWith(1, null, {});
  sinon.stub(controller, '_validateUserSettings').callsArg(1);
  sinon.stub(controller, '_validatePlace').callsArgWith(1, 'Not today pal.');
  var update = sinon.stub(controller, '_updateUser');
  controller.updateUser('paul', data, function(err) {
    test.ok(err);
    test.same(update.callCount, 0);
    test.done();
  });
};

exports['updateUser fails if user not found'] = function(test) {
  var data = {
    type: 'x'
  };
  sinon.stub(controller, '_validateUser').callsArgWith(1, 'not found');
  var update = sinon.stub(controller, '_updateUser');
  var updateSettings = sinon.stub(controller, '_updateUserSettings');
  controller.updateUser('paul', data, function(err) {
    test.ok(err);
    test.same(update.callCount, 0);
    test.same(updateSettings.callCount, 0);
    test.done();
  });
};

exports['updateUser fails if user settings not found'] = function(test) {
  var data = {
    type: 'x'
  };
  sinon.stub(controller, '_validateUser').callsArgWith(1, null, {});
  sinon.stub(controller, '_validateUserSettings').callsArgWith(1, 'too rainy today');
  var update = sinon.stub(controller, '_updateUser');
  var updateSettings = sinon.stub(controller, '_updateUserSettings');
  controller.updateUser('paul', data, function(err) {
    test.ok(err);
    test.same(update.callCount, 0);
    test.same(updateSettings.callCount, 0);
    test.done();
  });
};

exports['updateUser type updates roles on user doc'] = function(test) {
  test.expect(4);
  var data = {
    type: 'rebel'
  };
  sinon.stub(controller, '_validateUser').callsArgWith(1, null, {});
  sinon.stub(controller, '_validateUserSettings').callsArgWith(1, null, {});
  var update = sinon.stub(controller, '_updateUser', function(id, data, callback) {
    test.deepEqual(data.roles, ['rebel', undefined]);
    callback();
  });
  var updateSettings = sinon.stub(controller, '_updateUserSettings').callsArg(2);
  controller.updateUser('paul', data, function(err) {
    test.ok(!err);
    test.same(update.callCount, 1);
    test.same(updateSettings.callCount, 0);
    test.done();
  });
};

exports['updateUser updates password on user doc'] = function(test) {
  test.expect(4);
  var data = {
    password: 'whachamacallit'
  };
  sinon.stub(controller, '_validateUser').callsArgWith(1, null, {});
  sinon.stub(controller, '_validateUserSettings').callsArgWith(1, null, {});
  //sinon.stub(controller, '_validatePlace').callsArgWith(1, null, {});
  sinon.stub(controller, '_updateAdminPassword').callsArg(2);
  var update = sinon.stub(controller, '_updateUser', function(id, data, callback) {
    test.equal(data.password, 'whachamacallit');
    callback();
  });
  var updateSettings = sinon.stub(controller, '_updateUserSettings');
  controller.updateUser('paul', data, function(err) {
    test.ok(!err);
    test.same(update.callCount, 1);
    test.same(updateSettings.callCount, 0);
    test.done();
  });
};

exports['updateUser updates couchdb admin passwords also'] = function(test) {
  test.expect(4);
  var data = {
    password: 'whachamacallit'
  };
  sinon.stub(controller, '_validateUser').callsArgWith(1, null, {});
  sinon.stub(controller, '_validateUserSettings').callsArgWith(1, null, {});
  sinon.stub(controller, '_updateAdminPassword', function(username, pw, cb) {
    test.equal(pw, 'whachamacallit');
    cb();
  });
  var update = sinon.stub(controller, '_updateUser').callsArg(2);
  var updateSettings = sinon.stub(controller, '_updateUserSettings');
  controller.updateUser('paul', data, function(err) {
    test.ok(!err);
    test.same(update.callCount, 1);
    test.same(updateSettings.callCount, 0);
    test.done();
  });
};

exports['updateUser errors if place is not found'] = function(test) {
  var data = {
    place: 'paris'
  };
  sinon.stub(controller, '_validateUser').callsArgWith(1, null, {});
  sinon.stub(controller, '_validateUserSettings').callsArgWith(1, null, {});
  sinon.stub(controller, '_validatePlace').callsArgWith(1, 'not found');
  var update = sinon.stub(controller, '_updateUser').callsArg(2);
  var updateSettings = sinon.stub(controller, '_updateUserSettings');
  controller.updateUser('paul', data, function(err) {
    test.ok(err);
    test.same(update.callCount, 0);
    test.same(updateSettings.callCount, 0);
    test.done();
  });
};

exports['updateUser updates facility_id on user and user settings'] = function(test) {
  test.expect(5);
  var data = {
    place: 'paris'
  };
  sinon.stub(controller, '_validateUser').callsArgWith(1, null, {
    facility_id: 'maine'
  });
  sinon.stub(controller, '_validateUserSettings').callsArgWith(1, null, {
    facility_id: 'maine'
  });
  sinon.stub(controller, '_validatePlace').callsArgWith(1, null, {});
  var update = sinon.stub(controller, '_updateUser', function(id, user, cb) {
    test.equal(user.facility_id, 'paris');
    cb();
  });
  var updateSettings = sinon.stub(controller, '_updateUserSettings', function(id, settings, cb) {
    test.equal(settings.facility_id, 'paris');
    cb();
  });
  controller.updateUser('paul', data, function(err) {
    test.ok(!err);
    test.same(update.callCount, 1);
    test.same(updateSettings.callCount, 1);
    test.done();
  });
};

exports['updateUser updates user and user settings doc and couchdb admins'] = function(test) {
  test.expect(11);
  var data = {
    place: 'el paso',
    type: 'rambler',
    password: '*.*'
  };
  sinon.stub(controller, '_validateUser').callsArgWith(1, null, {
    facility_id: 'maine',
    roles: ['bartender'],
    shoes: 'dusty boots'
  });
  sinon.stub(controller, '_validateUserSettings').callsArgWith(1, null, {
    facility_id: 'maine',
    known: false
  });
  sinon.stub(controller, '_validatePlace').callsArgWith(1, null, {});
  sinon.stub(controller, '_updateAdminPassword', function(user, pw, cb) {
    test.equal(user, 'paul');
    test.equal(pw, '*.*');
    cb();
  });
  var update = sinon.stub(controller, '_updateUser', function(id, user, cb) {
    test.equal(user.facility_id, 'el paso');
    test.deepEqual(user.roles, ['rambler', undefined]);
    test.equal(user.shoes, 'dusty boots');
    test.equal(user.password, '*.*');
    cb();
  });
  var updateSettings = sinon.stub(controller, '_updateUserSettings', function(id, settings, cb) {
    test.equal(settings.facility_id, 'el paso');
    test.equal(settings.known, false);
    cb();
  });
  controller.updateUser('paul', data, function(err) {
    test.ok(!err);
    test.same(update.callCount, 1);
    test.same(updateSettings.callCount, 1);
    test.done();
  });
};
=======
exports['createUser sets contact type'] = function(test) {
  sinon.stub(controller, '_getPlace').callsArg(1);
  sinon.stub(controller, '_getContactParent').callsArgWith(1, null, {});
  sinon.stub(controller, '_hasParent').returns(true);
  // checking first function in waterfall
  sinon.stub(controller, '_createUser', function(data) {
    test.equal(data.contact.type, 'person');
    test.done();
  });
  controller.createUser(userData);
};
>>>>>>> d0f263c5
<|MERGE_RESOLUTION|>--- conflicted
+++ resolved
@@ -756,7 +756,18 @@
   controller.createUser(userData);
 };
 
-<<<<<<< HEAD
+exports['createUser sets contact type'] = function(test) {
+  sinon.stub(controller, '_validatePlace').callsArg(1);
+  sinon.stub(controller, '_getContactParent').callsArgWith(1, null, {});
+  sinon.stub(controller, '_hasParent').returns(true);
+  // checking first function in waterfall
+  sinon.stub(controller, '_createUser', function(data) {
+    test.equal(data.contact.type, 'person');
+    test.done();
+  });
+  controller.createUser(userData);
+};
+
 exports['updateUser errors if place, type and password is undefined'] = function(test) {
   controller.updateUser('paul', {}, function(err) {
     test.ok(err);
@@ -1011,17 +1022,4 @@
     test.same(updateSettings.callCount, 1);
     test.done();
   });
-};
-=======
-exports['createUser sets contact type'] = function(test) {
-  sinon.stub(controller, '_getPlace').callsArg(1);
-  sinon.stub(controller, '_getContactParent').callsArgWith(1, null, {});
-  sinon.stub(controller, '_hasParent').returns(true);
-  // checking first function in waterfall
-  sinon.stub(controller, '_createUser', function(data) {
-    test.equal(data.contact.type, 'person');
-    test.done();
-  });
-  controller.createUser(userData);
-};
->>>>>>> d0f263c5
+};