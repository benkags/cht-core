<<<<<<< HEAD
var sinon = require('sinon');

=======
>>>>>>> 0eb381c0
describe('Search service', function() {

  'use strict';

  var service,
      allDocs,
      DbView,
      GenerateSearchRequests,
      scope,
      options;

  beforeEach(function() {
    DbView = sinon.stub();
    GenerateSearchRequests = sinon.stub();
    allDocs = sinon.stub();
    module('inboxApp');
    module(function ($provide) {
      $provide.factory('DB', KarmaUtils.mockDB({ allDocs: allDocs }));
      $provide.factory('DbView', function() {
        return DbView;
      });
      $provide.factory('GenerateSearchRequests', function() {
        return GenerateSearchRequests;
      });
    });
    inject(function($injector) {
      service = $injector.get('Search');
    });
    scope = {
      filterModel: {
        type: 'reports',
        date: {},
        forms: []
      }
    };
    options = {};
  });

  afterEach(function() {
    KarmaUtils.restore(allDocs);
  });

  it('returns error when GenerateSearchRequests errors', function(done) {
    GenerateSearchRequests.throws(new Error('boom'));
    service(scope, options, function(err) {
      chai.expect(err.message).to.equal('boom');
      chai.expect(GenerateSearchRequests.calledOnce).to.equal(true);
      done();
    });
  });

  it('returns error when DbView errors when no filters', function(done) {
    GenerateSearchRequests.returns([{
      view: 'reports_by_date',
      params: {
        include_docs: true,
        descending: true
      }
    }]);
    DbView.callsArgWith(2, 'boom');
    service(scope, options, function(err) {
      chai.expect(err).to.equal('boom');
      chai.expect(GenerateSearchRequests.calledOnce).to.equal(true);
      chai.expect(DbView.calledOnce).to.equal(true);
      done();
    });
  });

  it('handles no rows when no filters', function(done) {
    GenerateSearchRequests.returns([{
      view: 'reports_by_date',
      params: {
        include_docs: true,
        descending: true
      }
    }]);
    DbView.callsArgWith(2, null, []);
    service(scope, options, function(err, actual) {
      chai.expect(err).to.equal(null);
      chai.expect(actual.length).to.equal(0);
      chai.expect(GenerateSearchRequests.calledOnce).to.equal(true);
      chai.expect(DbView.calledOnce).to.equal(true);
      done();
    });
  });

  it('returns results when no filters', function(done) {
    var expected = [ { id: 1 }, { id: 2 } ];
    GenerateSearchRequests.returns([{
      view: 'reports_by_date',
      params: {
        include_docs: true,
        descending: true
      }
    }]);
    DbView.callsArgWith(2, null, expected);
    service(scope, options, function(err, actual) {
      chai.expect(err).to.equal(null);
      chai.expect(actual).to.deep.equal(expected);
      chai.expect(GenerateSearchRequests.calledOnce).to.equal(true);
      chai.expect(DbView.calledOnce).to.equal(true);
      chai.expect(DbView.args[0][0]).to.equal('reports_by_date');
      chai.expect(DbView.args[0][1]).to.deep.equal({
        targetScope: 'reports',
        params: { include_docs: true, descending: true, limit: 50, skip: 0 }
      });
      done();
    });
  });

  it('paginates results when no filters', function(done) {
    var expected = [ { id: 1 }, { id: 2 } ];
    options = { limit: 10, skip: 5 };
    GenerateSearchRequests.returns([{
      view: 'reports_by_date',
      params: {
        include_docs: true,
        descending: true
      }
    }]);
    DbView.callsArgWith(2, null, expected);
    service(scope, options, function(err, actual) {
      chai.expect(err).to.equal(null);
      chai.expect(actual).to.deep.equal(expected);
      chai.expect(GenerateSearchRequests.calledOnce).to.equal(true);
      chai.expect(DbView.calledOnce).to.equal(true);
      chai.expect(DbView.args[0][0]).to.equal('reports_by_date');
      chai.expect(DbView.args[0][1]).to.deep.equal({
        targetScope: 'reports',
        params: { include_docs: true, descending: true, limit: 10, skip: 5 }
      });
      done();
    });
  });

  it('returns results when one filter', function(done) {
    GenerateSearchRequests.returns([ { view: 'get_stuff', params: { key: [ 'a' ] } } ]);
    DbView.callsArgWith(2, null, { rows: [ { id: 'a', value: 1 }, { id: 'b', value: 2 } ] });
    allDocs.returns(KarmaUtils.mockPromise(null, { rows: [ { doc: { id: 'a' } }, { doc: { id: 'b' } } ] }));
    service(scope, options, function(err, actual) {
      chai.expect(err).to.equal(null);
      chai.expect(actual).to.deep.equal([ { id: 'a' }, { id: 'b' } ]);
      chai.expect(GenerateSearchRequests.calledOnce).to.equal(true);
      chai.expect(DbView.calledOnce).to.equal(true);
      chai.expect(DbView.args[0][0]).to.equal('get_stuff');
      chai.expect(DbView.args[0][1]).to.deep.equal({
        targetScope: 'reports',
        params: { key: [ 'a' ] }
      });
      chai.expect(allDocs.calledOnce).to.equal(true);
      chai.expect(allDocs.args[0][0].keys).to.deep.equal([ 'a', 'b' ]);
      done();
    });
  });

  it('removes duplicates before pagination', function(done) {
    GenerateSearchRequests.returns([ { view: 'get_stuff', params: { key: [ 'a' ] } } ]);
    DbView.callsArgWith(2, null, { rows: [ { id: 'a', value: 1 }, { id: 'b', value: 2 }, { id: 'a', value: 1 } ] });
    allDocs.returns(KarmaUtils.mockPromise(null, { rows: [ { doc: { id: 'a' } }, { doc: { id: 'b' } } ] }));
    service(scope, options, function(err, actual) {
      chai.expect(err).to.equal(null);
      chai.expect(actual).to.deep.equal([ { id: 'a' }, { id: 'b' } ]);
      chai.expect(GenerateSearchRequests.calledOnce).to.equal(true);
      chai.expect(DbView.calledOnce).to.equal(true);
      chai.expect(DbView.args[0][0]).to.equal('get_stuff');
      chai.expect(DbView.args[0][1]).to.deep.equal({
        targetScope: 'reports',
        params: { key: [ 'a' ] }
      });
      chai.expect(allDocs.calledOnce).to.equal(true);
      chai.expect(allDocs.args[0][0].keys).to.deep.equal([ 'a', 'b' ]);
      done();
    });
  });

  it('sorts and limits results', function(done) {
    options.limit = 10;
    var viewResult = { rows: [] };
    for (var i = 0; i < 15; i++) {
      viewResult.rows.push({ id: i, value: i });
    }
    var expected = [];
    for (var j = 5; j < 15; j++) {
      expected.push(j);
    }
    GenerateSearchRequests.returns([ { view: 'get_stuff', params: { key: [ 'a' ] } } ]);
    DbView.callsArgWith(2, null, viewResult);
    allDocs.returns(KarmaUtils.mockPromise(null, { rows: [ ] }));
    service(scope, options, function() {
      chai.expect(allDocs.calledOnce).to.equal(true);
      chai.expect(allDocs.args[0][0].keys.length).to.equal(10);
      chai.expect(allDocs.args[0][0].keys).to.deep.equal(expected);
      done();
    });
  });

  it('sorts and skips results', function(done) {
    options.skip = 10;
    var viewResult = { rows: [] };
    for (var i = 0; i < 15; i++) {
      viewResult.rows.push({ id: i, value: i });
    }
    var expected = [];
    for (var j = 0; j < 5; j++) {
      expected.push(j);
    }
    GenerateSearchRequests.returns([ { view: 'get_stuff', params: { key: [ 'a' ] } } ]);
    DbView.callsArgWith(2, null, viewResult);
    allDocs.returns(KarmaUtils.mockPromise(null, { rows: [ ] }));
    service(scope, options, function() {
      chai.expect(allDocs.calledOnce).to.equal(true);
      chai.expect(allDocs.args[0][0].keys.length).to.equal(5);
      chai.expect(allDocs.args[0][0].keys).to.deep.equal(expected);
      done();
    });
  });

  it('returns results when multiple filters', function(done) {
    GenerateSearchRequests.returns([
      { view: 'get_stuff', params: { key: [ 'a' ] } },
      { view: 'get_moar_stuff', params: { startkey: [ {} ] } }
    ]);
    DbView.onCall(0).callsArgWith(2, null, { rows: [ { id: 'a', value: 1 }, { id: 'b', value: 2 }, { id: 'c', value: 3 } ] });
    DbView.onCall(1).callsArgWith(2, null, { rows: [ { id: 'a', value: 1 }, { id: 'b', value: 2 }, { id: 'd', value: 4 } ] });
    allDocs.returns(KarmaUtils.mockPromise(null, { rows: [ { doc: { id: 'a' } }, { doc: { id: 'b' } } ] }));
    service(scope, options, function(err, actual) {
      chai.expect(err).to.equal(null);
      chai.expect(actual).to.deep.equal([ { id: 'a' }, { id: 'b' } ]);
      chai.expect(GenerateSearchRequests.calledOnce).to.equal(true);
      chai.expect(DbView.calledTwice).to.equal(true);
      chai.expect(DbView.args[0][0]).to.equal('get_stuff');
      chai.expect(DbView.args[0][1]).to.deep.equal({
        targetScope: 'reports',
        params: { key: [ 'a' ] }
      });
      chai.expect(DbView.args[1][0]).to.equal('get_moar_stuff');
      chai.expect(DbView.args[1][1]).to.deep.equal({
        targetScope: 'reports',
        params: { startkey: [ {} ] }
      });
      chai.expect(allDocs.calledOnce).to.equal(true);
      chai.expect(allDocs.args[0][0].keys).to.deep.equal([ 'a', 'b' ]);
      done();
    });
  });

  it('returns error when one of the filters errors', function(done) {
    GenerateSearchRequests.returns([
      { view: 'get_stuff', params: { key: [ 'a' ] } },
      { view: 'get_moar_stuff', params: { startkey: [ {} ] } }
    ]);
    DbView.onCall(0).callsArgWith(2, null, { rows: [ { id: 'a', value: 1 }, { id: 'b', value: 2 }, { id: 'c', value: 3 } ] });
    DbView.onCall(1).callsArgWith(2, 'boom');
    service(scope, options, function(err) {
      chai.expect(err).to.equal('boom');
      chai.expect(GenerateSearchRequests.calledOnce).to.equal(true);
      chai.expect(DbView.calledTwice).to.equal(true);
      done();
    });
  });

  it('does not get when no ids', function(done) {
    GenerateSearchRequests.returns([ { view: 'get_stuff', params: { key: [ 'a' ] } } ]);
    DbView.callsArgWith(2, null, { rows: [] });
    service(scope, options, function(err, actual) {
      chai.expect(err).to.equal(null);
      chai.expect(actual).to.deep.equal([]);
      chai.expect(GenerateSearchRequests.calledOnce).to.equal(true);
      chai.expect(DbView.calledOnce).to.equal(true);
      chai.expect(allDocs.callCount).to.equal(0);
      done();
    });
  });

  it('debounces if the same query is executed twice', function() {
    GenerateSearchRequests.returns([ { view: 'get_stuff', params: { } } ]);
    DbView.callsArgWithAsync(2, null, { rows: [ { id: 'a', value: 1 } ] });
    allDocs.returns(KarmaUtils.mockPromise(null, { rows: [ { doc: { id: 'a' } } ] }));
    service(scope, {}, function(err, actual) {
      chai.expect(err).to.equal(null);
      chai.expect(actual).to.deep.equal([ { id: 'a' } ]);
    });
    service(scope, {}, function() {
      // this callback should never be called
      chai.expect(true).to.equal(false);
    });
  });

  it('does not debounce different queries', function() {
    GenerateSearchRequests
      .onFirstCall().returns([ { view: 'get_stuff', params: { id: 'a' } } ])
      .onSecondCall().returns([ { view: 'get_stuff', params: { id: 'b' } } ]);
    DbView
      .onFirstCall().callsArgWith(2, null, { rows: [ { id: 'a', value: 1 } ] })
      .onSecondCall().callsArgWith(2, null, { rows: [ { id: 'b', value: 2 } ] });
    allDocs
      .onFirstCall().returns(KarmaUtils.mockPromise(null, { rows: [ { doc: { id: 'a' } } ] }))
      .onSecondCall().returns(KarmaUtils.mockPromise(null, { rows: [ { doc: { id: 'b' } } ] }));
    var finished = 0;
    service(scope, {}, function(err, actual) {
      chai.expect(err).to.equal(null);
      chai.expect(actual).to.deep.equal([ { id: 'a' } ]);
      chai.expect(finished++).to.equal(0);
    });
    service(scope, {}, function(err, actual) {
      chai.expect(err).to.equal(null);
      chai.expect(actual).to.deep.equal([ { id: 'b' } ]);
      chai.expect(finished++).to.equal(1);
    });
  });

  it('does not debounce subsequent queries', function(done) {
    GenerateSearchRequests.returns([ { view: 'get_stuff', params: { } } ]);
    DbView.callsArgWith(2, null, { rows: [ { id: 'a', value: 1 } ] });
    allDocs.returns(KarmaUtils.mockPromise(null, { rows: [ { doc: { id: 'a' } } ] }));
    service(scope, {}, function(err, actual) {
      chai.expect(err).to.equal(null);
      chai.expect(actual).to.deep.equal([ { id: 'a' } ]);
      service(scope, {}, function(err, actual) {
        chai.expect(err).to.equal(null);
        chai.expect(actual).to.deep.equal([ { id: 'a' } ]);
        done();
      });
    });
  });

  it('sorts and limits contacts results', function(done) {
    scope.filterModel.type = 'contacts';
    options.limit = 10;
    var viewResult = { rows: [] };
    for (var i = 0; i < 15; i++) {
      viewResult.rows.push({ id: i, value: i });
    }
    var expected = [];
    for (var j = 0; j < 10; j++) {
      expected.push(j);
    }
    GenerateSearchRequests.returns([ { view: 'get_stuff', params: { key: [ 'a' ] } } ]);
    DbView.callsArgWith(2, null, viewResult);
    allDocs.returns(KarmaUtils.mockPromise(null, { rows: [ ] }));
    service(scope, options, function() {
      chai.expect(allDocs.calledOnce).to.equal(true);
      chai.expect(allDocs.args[0][0].keys.length).to.equal(10);
      chai.expect(allDocs.args[0][0].keys).to.deep.equal(expected);
      done();
    });
  });

  it('sorts and skips contacts results', function(done) {
    scope.filterModel.type = 'contacts';
    options.skip = 10;
    var viewResult = { rows: [] };
    for (var i = 0; i < 15; i++) {
      viewResult.rows.push({ id: i, value: i });
    }
    var expected = [];
    for (var j = 10; j < 15; j++) {
      expected.push(j);
    }
    GenerateSearchRequests.returns([ { view: 'get_stuff', params: { key: [ 'a' ] } } ]);
    DbView.callsArgWith(2, null, viewResult);
    allDocs.returns(KarmaUtils.mockPromise(null, { rows: [ ] }));
    service(scope, options, function() {
      chai.expect(allDocs.calledOnce).to.equal(true);
      chai.expect(allDocs.args[0][0].keys.length).to.equal(5);
      chai.expect(allDocs.args[0][0].keys).to.deep.equal(expected);
      done();
    });
  });
});<|MERGE_RESOLUTION|>--- conflicted
+++ resolved
@@ -1,8 +1,3 @@
-<<<<<<< HEAD
-var sinon = require('sinon');
-
-=======
->>>>>>> 0eb381c0
 describe('Search service', function() {
 
   'use strict';
