--- conflicted
+++ resolved
@@ -267,11 +267,6 @@
   return (await contactMedicID()).getText();
 };
 
-<<<<<<< HEAD
-const getContactCardText = async () => {
-  await contactCard().waitForDisplayed();
-  return (await contactCard()).getText();
-=======
 const getPregnancyCardInfo = async () => {
   await pregnancyCard().waitForDisplayed();
   return {
@@ -280,7 +275,11 @@
     risk: await highRisk().getText(),
     ancVisit: await nextANCVisit().getText(),
   };
->>>>>>> 18b86590
+};
+
+const getContactCardText = async () => {
+  await contactCard().waitForDisplayed();
+  return (await contactCard()).getText();
 };
 
 module.exports = {
@@ -328,10 +327,7 @@
   notes,
   contactCardIcon,
   editContactButton,
-<<<<<<< HEAD
   getContactCardText,
-=======
   pregnancyCard,
-  getPregnancyCardInfo,
->>>>>>> 18b86590
+  getPregnancyCardInfo
 };