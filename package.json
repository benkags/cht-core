--- conflicted
+++ resolved
@@ -4,7 +4,6 @@
   "private": true,
   "dependencies": {
     "async": "~0.9.0",
-<<<<<<< HEAD
     "body-parser": "^1.12.3",
     "couchdb-audit": "~0.2.0",
     "cron": "~1.0.5",
@@ -16,6 +15,7 @@
     "moment": "~2.8.4",
     "morgan": "~1.5.1",
     "nano": "~6.1.2",
+    "openrosa-formlist": "^1.0.1",
     "object-path": "^0.9.0",
     "pass-stream": "~0.1.3",
     "properties": "^1.2.1",
@@ -30,26 +30,6 @@
     "grunt-env": "^0.4.4",
     "nodeunit": "latest",
     "sinon": "latest"
-=======
-    "body-parser": "^1.12.4",
-    "couchdb-audit": "0.1.x",
-    "express": "4.x",
-    "felix-couchdb": "1.0.x",
-    "grunt": "^0.4.5",
-    "grunt-contrib-jshint": "^0.10.0",
-    "grunt-contrib-nodeunit": "^0.4.1",
-    "http-proxy": "~1.8.1",
-    "moment": "2.8.x",
-    "morgan": "^1.3.2",
-    "nano": "^6.1.2",
-    "openrosa-formlist": "^1.0.1",
-    "pass-stream": "0.1.x",
-    "underscore": "1.4.x"
-  },
-  "devDependencies": {
-    "sinon": "latest",
-    "nodeunit": "latest"
->>>>>>> 73d244f0
   },
   "version": "0.1.0",
   "scripts": {
