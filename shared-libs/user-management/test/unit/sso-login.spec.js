const { expect } = require('chai');
const sinon = require('sinon');

const config = require('../../src/libs/config');
const service = require('../../src/sso-login');
const passwords = require('../../src/libs/passwords');
const db = require('../../src/libs/db');

describe('SSO Login service', () => {
  const GENERATED_PASSWORD = 'generatedPassword';
  let generatePassword;

  beforeEach(() => {
    config.init({
      get: sinon.stub()
    });
    generatePassword = sinon.stub(passwords, 'generate').returns(GENERATED_PASSWORD);
    db.init({ users: { query: sinon.stub() } });
  });
  afterEach(() => {
    sinon.restore();
  });

  describe('validateSsoLogin', () => {
<<<<<<< HEAD

    it('should return error message when oidc and password are present', () => {
      const data = { password: 'testPassword', oidc: true };
      const result = service.validateSsoLogin(data);
=======
    it('should return error message when oidc_username and password are present', async () => {
      const data = { password: 'testPassword', oidc_username: 'test' };
      const result = await service.validateSsoLogin(data);

>>>>>>> 4b77459d
      expect(result).to.deep.equal({
        msg: 'Cannot set password or token_login with oidc_username.'
      });
<<<<<<< HEAD
    });

    it('should return error message when oidc and token_login = true', () => {
      const data = { token_login: true, oidc: true };
      const result = service.validateSsoLogin(data);
=======
      expect(config.get.notCalled).to.be.true;
      expect(generatePassword.notCalled).to.be.true;
      expect(db.users.query.notCalled).to.be.true;
    });

    it('should return error message when oidc_username and token_login = true', async () => {
      const data = { token_login: true, oidc_username: 'test' };
      const result = await service.validateSsoLogin(data);
      
>>>>>>> 4b77459d
      expect(result).to.deep.equal({
        msg: 'Cannot set password or token_login with oidc_username.'
      });
<<<<<<< HEAD
    });

    it('should return error message when oidc_provider is not in app settings', () => {
      const data = { oidc: true };
      config.get.withArgs('oidc_provider').returns(undefined);
      const result = service.validateSsoLogin(data);
=======
      expect(config.get.notCalled).to.be.true;
      expect(generatePassword.notCalled).to.be.true;
      expect(db.users.query.notCalled).to.be.true;
    });

    it('should return error message when oidc_provider is not in app settings', async () => {
      const data = { oidc_username: 'test' };
      config.get.returns(undefined);
    
      const result = await service.validateSsoLogin(data);

>>>>>>> 4b77459d
      expect(result).to.deep.equal({
        msg: 'Cannot set oidc_username when OIDC Login is not enabled.'
      });
<<<<<<< HEAD
    });

    it('should not return error message when oidc user is valid', () => {
      const data = { oidc: true };
      config.get.withArgs('oidc_provider').returns({ 'client_id': 'testClientId' });
      const result = service.validateSsoLogin(data);
=======
      expect(config.get.calledOnceWithExactly('oidc_provider')).to.be.true;
      expect(generatePassword.notCalled).to.be.true;
      expect(db.users.query.notCalled).to.be.true;
    });

    it('should return error message when duplicate oidc user exists', async () => {
      const data = { oidc_username: 'test' };
      config.get.returns({ 'client_id': 'testClientId' });
      db.users.query.resolves({ rows: [{ doc: { _id: 'duplicate-user' } }] });

      const result = await service.validateSsoLogin(data);

      expect(result).to.deep.equal({
        msg: 'The oidc_username [test] already exists for user [duplicate-user].'
      });
      expect(config.get.calledOnceWithExactly('oidc_provider')).to.be.true;
      expect(generatePassword.notCalled).to.be.true;
      expect(db.users.query.calledOnceWithExactly(
        'users/users_by_field',
        { include_docs: true, key: ['oidc_username', 'test'] }
      )).to.be.true;
    });

    it('should not return error message when oidc user is valid', async () => {
      const data = { oidc_username: 'test' };
      config.get.returns({ 'client_id': 'testClientId' });
      db.users.query.resolves({ rows: [] });

      const result = await service.validateSsoLogin(data);

>>>>>>> 4b77459d
      expect(result).to.equal(undefined);
      expect(data).to.deep.equal({
        oidc_username: 'test',
        password_change_required: false,
        password: GENERATED_PASSWORD
      });
<<<<<<< HEAD
    });

    it('should generate a password for a new oidc user', () => {
      const data = { oidc: true };
      config.get.withArgs('oidc_provider').returns({ 'client_id': 'testClientId' });

      service.validateSsoLogin(data);
      expect(generatePassword.calledOnceWithExactly()).to.be.true;
      expect(data).to.deep.equal({
        oidc: true,
        password_change_required: false,
        password: GENERATED_PASSWORD
      });
    });

    it('should validate for when oidc is provided', () => {
      const data = { password: 'testPassword' };
      const result = service.validateSsoLogin(data);
=======
      expect(config.get.calledOnceWithExactly('oidc_provider')).to.be.true;
      expect(generatePassword.calledOnceWithExactly()).to.be.true;
      expect(db.users.query.calledOnceWithExactly(
        'users/users_by_field',
        { include_docs: true, key: ['oidc_username', 'test'] }
      )).to.be.true;
    });

    it('should return undefined when oidc_username is not provided', async () => {
      const data = { password: 'testPassword' };
    
      const result = await service.validateSsoLogin(data);

>>>>>>> 4b77459d
      expect(result).to.equal(undefined);
      expect(generatePassword.notCalled).to.be.true;
      expect(db.users.query.notCalled).to.be.true;
    });
  });

  describe('validateSsoLoginUpdate', () => {
<<<<<<< HEAD
    [
      { password: 'testPassword', oidc: true, token_login: true },
      { password: 'testPassword', oidc: true },
      { token_login: true, oidc: true }
    ].forEach((data) => {
      it('should validate either oidc or password or token_login is being set', () => {
        const user = { oidc: true };
        const result = service.validateSsoLogin(data, false, user);
=======
    [
      { password: 'testPassword', oidc_username: 'test', token_login: true },
      { token_login: true }
    ].forEach((data) => {
      it('should return error message when token login modified to be invalid', async () => {
        const user = { password: 'testPassword', oidc_username: 'test' };
        const userSettings = { type: 'user-settings' };

        const result = await service.validateSsoLoginUpdate(data, user, userSettings);

        expect(result).to.deep.equal({
          msg: 'Cannot set token_login with oidc_username.'
        });
        expect(config.get.notCalled).to.be.true;
        expect(generatePassword.notCalled).to.be.true;
        expect(db.users.query.notCalled).to.be.true;
        expect(user).to.deep.equal({ password: 'testPassword', oidc_username: 'test' });
        expect(userSettings).to.deep.equal({ type: 'user-settings' });
      });
    });

    [
      { oidc_username: 'test' },
      { password: 'testPassword' },
    ].forEach((data) => {
      it('should return error message when password modified to be invalid', async () => {
        const user = { password: 'testPassword', oidc_username: 'test' };
        const userSettings = { type: 'user-settings' };

        const result = await service.validateSsoLoginUpdate(data, user, userSettings);

>>>>>>> 4b77459d
        expect(result).to.deep.equal({
          msg: 'Cannot set password or token_login with oidc_username.'
        });
<<<<<<< HEAD
      });
    });

    it('should not validate if auth fields are not modified', () => {
      const user = { oidc: true };
      const result = service.validateSsoLogin({ contact: 'z' }, false, user);
      expect(result).to.equal(undefined);
    });

    it('should not return error message when oidc user update is valid', () => {
      const user = { oidc: true };
      const data = { facility_id: 'z' };
      config.get.withArgs('oidc_provider').returns({ 'client_id': 'testClientId' });
      const result = service.validateSsoLogin(data, false, user);
      expect(result).to.equal(undefined);
    });

    it('should not reset password for an oidc user update', () => {
      const user = { oidc: true };
      const data = { facility_id: 'z' };
      config.get.withArgs('oidc_provider').returns({ 'client_id': 'testClientId' });
      service.validateSsoLogin(data, false, user);
      expect(data).to.deep.equal({
        facility_id: 'z'
      });
      expect(generatePassword.notCalled).to.be.true;
    });

    it('should reset password if disabling oidc login to token_login', () => {
      const user = { oidc: true };
      const data = { token_login: true, oidc: false };
      config.get.withArgs('oidc_provider').returns({ 'client_id': 'testClientId' });
      service.validateSsoLogin(data, false, user);
      expect(generatePassword.calledOnceWithExactly()).to.be.true;
      expect(data).to.deep.equal({
        oidc: false,
        token_login: true,
=======
        expect(config.get.notCalled).to.be.true;
        expect(generatePassword.notCalled).to.be.true;
        expect(db.users.query.notCalled).to.be.true;
        expect(user).to.deep.equal({ password: 'testPassword', oidc_username: 'test' });
        expect(userSettings).to.deep.equal({ type: 'user-settings' });
      });
    });

    it('should not return when auth fields not modified on invalid user', async () => {
      const user = { password: 'testPassword', oidc_username: 'test' };
      const userSettings = { type: 'user-settings' };

      const result = await service.validateSsoLoginUpdate({ contact: 'z' }, user, userSettings);

      expect(result).to.equal(undefined);
      expect(config.get.notCalled).to.be.true;
      expect(generatePassword.notCalled).to.be.true;
      expect(db.users.query.notCalled).to.be.true;
      expect(user).to.deep.equal({ password: 'testPassword', oidc_username: 'test' });
      expect(userSettings).to.deep.equal({ type: 'user-settings' });
    });

    it('should return error message when duplicate oidc user exists', async () => {
      const data = { oidc_username: 'test' };
      const user = {
        _id: 'org.couchdb.user:test',
        oidc_username: 'test'
      };
      config.get.returns({ 'oidc_provider': { 'client_id': 'testClientId' } });
      db.users.query.resolves({ rows: [
        { doc: { _id: 'org.couchdb.user:test' } },
        { doc: { _id: 'duplicate-user' } }
      ] });

      const result = await service.validateSsoLoginUpdate(data, user);

      expect(result).to.deep.equal({
        msg: 'The oidc_username [test] already exists for user [duplicate-user].'
      });
      expect(data).to.deep.equal({ oidc_username: 'test' });
      expect(user).to.deep.equal({
        _id: 'org.couchdb.user:test',
        oidc_username: 'test'
      });
      expect(config.get.calledOnceWithExactly('oidc_provider')).to.be.true;
      expect(generatePassword.notCalled).to.be.true;
      expect(db.users.query.calledOnceWithExactly(
        'users/users_by_field',
        { include_docs: true, key: ['oidc_username', 'test'] }
      )).to.be.true;
    });

    it('should not return error message when oidc user is valid', async () => {
      const data = { oidc_username: 'test' };
      const user = {
        _id: 'org.couchdb.user:test',
        oidc_username: 'test',
      };
      config.get.returns({ 'oidc_provider': { 'client_id': 'testClientId' } });
      db.users.query.resolves({ rows: [{ doc: { _id: 'org.couchdb.user:test' } }] });

      const result = await service.validateSsoLoginUpdate(data, user);

      expect(result).to.equal(undefined);
      expect(data).to.deep.equal({ oidc_username: 'test' });
      expect(user).to.deep.equal({
        _id: 'org.couchdb.user:test',
        oidc_username: 'test',
>>>>>>> 4b77459d
        password_change_required: false,
        password: GENERATED_PASSWORD,
      });
<<<<<<< HEAD
=======
      expect(config.get.calledOnceWithExactly('oidc_provider')).to.be.true;
      expect(generatePassword.calledOnceWithExactly()).to.be.true;
      expect(db.users.query.calledOnceWithExactly(
        'users/users_by_field',
        { include_docs: true, key: ['oidc_username', 'test'] }
      )).to.be.true;
    });
  });

  describe('isSsoLoginEnabled', () => {
    it('should return true when oidc_provider is set', () => {
      config.get.returns({ });
      const result = service.isSsoLoginEnabled();
      expect(result).to.be.true;
      expect(config.get.calledOnceWithExactly('oidc_provider')).to.be.true;
    });

    it('should return false when oidc_provider is not set', () => {
      config.get.returns(undefined);
      const result = service.isSsoLoginEnabled();
      expect(result).to.be.false;
      expect(config.get.calledOnceWithExactly('oidc_provider')).to.be.true;
    });
  });

  describe('getUsersByOidcUsername', () => {
    it('should return user document when oidc_username exists', async () => {
      const oidcUsername = 'test';
      const userDoc = { _id: 'userId', oidc_username: oidcUsername };
      db.users.query.resolves({ rows: [{ doc: userDoc }] });

      const result = await service.getUsersByOidcUsername(oidcUsername);

      expect(result).to.deep.equal([userDoc]);
      expect(db.users.query.calledOnceWithExactly(
        'users/users_by_field',
        { include_docs: true, key: ['oidc_username', oidcUsername] }
      )).to.be.true;
    });

    it('should throw error when user with oidc_username does not exist', async () => {
      const oidcUsername = 'test';
      db.users.query.resolves({ rows: [] });

      const result = await service.getUsersByOidcUsername(oidcUsername);

      expect(result).to.be.empty;
      expect(db.users.query.calledOnceWithExactly(
        'users/users_by_field',
        { include_docs: true, key: ['oidc_username', oidcUsername] }
      )).to.be.true;
    });

    it('should throw error when multiple users with oidc_username exist', async () => {
      const oidcUsername = 'test';
      const userDoc0 = { _id: 'userId0', oidc_username: oidcUsername };
      const userDoc1 = { _id: 'userId1', oidc_username: oidcUsername };
      db.users.query.resolves({ rows: [{ doc: userDoc0 }, { doc: userDoc1 }] });

      const result = await service.getUsersByOidcUsername(oidcUsername);

      expect(result).to.deep.equal([userDoc0, userDoc1]);
      expect(db.users.query.calledOnceWithExactly(
        'users/users_by_field',
        { include_docs: true, key: ['oidc_username', oidcUsername] }
      )).to.be.true;
>>>>>>> 4b77459d
    });
  });
});<|MERGE_RESOLUTION|>--- conflicted
+++ resolved
@@ -22,27 +22,13 @@
   });
 
   describe('validateSsoLogin', () => {
-<<<<<<< HEAD
-
-    it('should return error message when oidc and password are present', () => {
-      const data = { password: 'testPassword', oidc: true };
-      const result = service.validateSsoLogin(data);
-=======
     it('should return error message when oidc_username and password are present', async () => {
       const data = { password: 'testPassword', oidc_username: 'test' };
       const result = await service.validateSsoLogin(data);
 
->>>>>>> 4b77459d
       expect(result).to.deep.equal({
         msg: 'Cannot set password or token_login with oidc_username.'
       });
-<<<<<<< HEAD
-    });
-
-    it('should return error message when oidc and token_login = true', () => {
-      const data = { token_login: true, oidc: true };
-      const result = service.validateSsoLogin(data);
-=======
       expect(config.get.notCalled).to.be.true;
       expect(generatePassword.notCalled).to.be.true;
       expect(db.users.query.notCalled).to.be.true;
@@ -52,21 +38,9 @@
       const data = { token_login: true, oidc_username: 'test' };
       const result = await service.validateSsoLogin(data);
       
->>>>>>> 4b77459d
       expect(result).to.deep.equal({
         msg: 'Cannot set password or token_login with oidc_username.'
       });
-<<<<<<< HEAD
-    });
-
-    it('should return error message when oidc_provider is not in app settings', () => {
-      const data = { oidc: true };
-      config.get.withArgs('oidc_provider').returns(undefined);
-      const result = service.validateSsoLogin(data);
-=======
-      expect(config.get.notCalled).to.be.true;
-      expect(generatePassword.notCalled).to.be.true;
-      expect(db.users.query.notCalled).to.be.true;
     });
 
     it('should return error message when oidc_provider is not in app settings', async () => {
@@ -75,19 +49,10 @@
     
       const result = await service.validateSsoLogin(data);
 
->>>>>>> 4b77459d
       expect(result).to.deep.equal({
         msg: 'Cannot set oidc_username when OIDC Login is not enabled.'
       });
-<<<<<<< HEAD
-    });
-
-    it('should not return error message when oidc user is valid', () => {
-      const data = { oidc: true };
-      config.get.withArgs('oidc_provider').returns({ 'client_id': 'testClientId' });
-      const result = service.validateSsoLogin(data);
-=======
-      expect(config.get.calledOnceWithExactly('oidc_provider')).to.be.true;
+      expect(config.get.notCalled).to.be.true;
       expect(generatePassword.notCalled).to.be.true;
       expect(db.users.query.notCalled).to.be.true;
     });
@@ -117,19 +82,19 @@
 
       const result = await service.validateSsoLogin(data);
 
->>>>>>> 4b77459d
-      expect(result).to.equal(undefined);
-      expect(data).to.deep.equal({
-        oidc_username: 'test',
-        password_change_required: false,
-        password: GENERATED_PASSWORD
-      });
-<<<<<<< HEAD
-    });
-
-    it('should generate a password for a new oidc user', () => {
-      const data = { oidc: true };
-      config.get.withArgs('oidc_provider').returns({ 'client_id': 'testClientId' });
+      expect(result).to.equal(undefined);
+      expect(config.get.calledOnceWithExactly('oidc_provider')).to.be.true;
+      expect(generatePassword.calledOnceWithExactly()).to.be.true;
+      expect(db.users.query.calledOnceWithExactly(
+        'users/users_by_field',
+        { include_docs: true, key: ['oidc_username', 'test'] }
+      )).to.be.true;
+    });
+
+    it('should generate a password for a new oidc user', async () => {
+      const data = { password: 'testPassword' };
+    
+      await service.validateSsoLogin(data);
 
       service.validateSsoLogin(data);
       expect(generatePassword.calledOnceWithExactly()).to.be.true;
@@ -140,24 +105,9 @@
       });
     });
 
-    it('should validate for when oidc is provided', () => {
+    it('should return undefined when oidc_username is not provided', async () => {
       const data = { password: 'testPassword' };
       const result = service.validateSsoLogin(data);
-=======
-      expect(config.get.calledOnceWithExactly('oidc_provider')).to.be.true;
-      expect(generatePassword.calledOnceWithExactly()).to.be.true;
-      expect(db.users.query.calledOnceWithExactly(
-        'users/users_by_field',
-        { include_docs: true, key: ['oidc_username', 'test'] }
-      )).to.be.true;
-    });
-
-    it('should return undefined when oidc_username is not provided', async () => {
-      const data = { password: 'testPassword' };
-    
-      const result = await service.validateSsoLogin(data);
-
->>>>>>> 4b77459d
       expect(result).to.equal(undefined);
       expect(generatePassword.notCalled).to.be.true;
       expect(db.users.query.notCalled).to.be.true;
@@ -165,16 +115,6 @@
   });
 
   describe('validateSsoLoginUpdate', () => {
-<<<<<<< HEAD
-    [
-      { password: 'testPassword', oidc: true, token_login: true },
-      { password: 'testPassword', oidc: true },
-      { token_login: true, oidc: true }
-    ].forEach((data) => {
-      it('should validate either oidc or password or token_login is being set', () => {
-        const user = { oidc: true };
-        const result = service.validateSsoLogin(data, false, user);
-=======
     [
       { password: 'testPassword', oidc_username: 'test', token_login: true },
       { token_login: true }
@@ -191,8 +131,6 @@
         expect(config.get.notCalled).to.be.true;
         expect(generatePassword.notCalled).to.be.true;
         expect(db.users.query.notCalled).to.be.true;
-        expect(user).to.deep.equal({ password: 'testPassword', oidc_username: 'test' });
-        expect(userSettings).to.deep.equal({ type: 'user-settings' });
       });
     });
 
@@ -206,17 +144,23 @@
 
         const result = await service.validateSsoLoginUpdate(data, user, userSettings);
 
->>>>>>> 4b77459d
         expect(result).to.deep.equal({
           msg: 'Cannot set password or token_login with oidc_username.'
         });
-<<<<<<< HEAD
-      });
-    });
-
-    it('should not validate if auth fields are not modified', () => {
-      const user = { oidc: true };
-      const result = service.validateSsoLogin({ contact: 'z' }, false, user);
+        expect(config.get.notCalled).to.be.true;
+        expect(generatePassword.notCalled).to.be.true;
+        expect(db.users.query.notCalled).to.be.true;
+        expect(user).to.deep.equal({ password: 'testPassword', oidc_username: 'test' });
+        expect(userSettings).to.deep.equal({ type: 'user-settings' });
+      });
+    });
+
+    it('should not return when auth fields not modified on invalid user', async () => {
+      const user = { password: 'testPassword', oidc_username: 'test' };
+      const userSettings = { type: 'user-settings' };
+
+      const result = await service.validateSsoLoginUpdate({ contact: 'z' }, user, userSettings);
+
       expect(result).to.equal(undefined);
     });
 
@@ -237,6 +181,7 @@
         facility_id: 'z'
       });
       expect(generatePassword.notCalled).to.be.true;
+      expect(db.users.query.notCalled).to.be.true;
     });
 
     it('should reset password if disabling oidc login to token_login', () => {
@@ -248,27 +193,9 @@
       expect(data).to.deep.equal({
         oidc: false,
         token_login: true,
-=======
-        expect(config.get.notCalled).to.be.true;
-        expect(generatePassword.notCalled).to.be.true;
-        expect(db.users.query.notCalled).to.be.true;
-        expect(user).to.deep.equal({ password: 'testPassword', oidc_username: 'test' });
-        expect(userSettings).to.deep.equal({ type: 'user-settings' });
-      });
-    });
-
-    it('should not return when auth fields not modified on invalid user', async () => {
-      const user = { password: 'testPassword', oidc_username: 'test' };
-      const userSettings = { type: 'user-settings' };
-
-      const result = await service.validateSsoLoginUpdate({ contact: 'z' }, user, userSettings);
-
-      expect(result).to.equal(undefined);
-      expect(config.get.notCalled).to.be.true;
-      expect(generatePassword.notCalled).to.be.true;
-      expect(db.users.query.notCalled).to.be.true;
-      expect(user).to.deep.equal({ password: 'testPassword', oidc_username: 'test' });
-      expect(userSettings).to.deep.equal({ type: 'user-settings' });
+        password_change_required: false,
+        password: GENERATED_PASSWORD,
+      });
     });
 
     it('should return error message when duplicate oidc user exists', async () => {
@@ -317,12 +244,9 @@
       expect(user).to.deep.equal({
         _id: 'org.couchdb.user:test',
         oidc_username: 'test',
->>>>>>> 4b77459d
         password_change_required: false,
         password: GENERATED_PASSWORD,
       });
-<<<<<<< HEAD
-=======
       expect(config.get.calledOnceWithExactly('oidc_provider')).to.be.true;
       expect(generatePassword.calledOnceWithExactly()).to.be.true;
       expect(db.users.query.calledOnceWithExactly(
@@ -389,7 +313,6 @@
         'users/users_by_field',
         { include_docs: true, key: ['oidc_username', oidcUsername] }
       )).to.be.true;
->>>>>>> 4b77459d
     });
   });
 });