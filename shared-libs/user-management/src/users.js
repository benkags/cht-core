--- conflicted
+++ resolved
@@ -528,19 +528,12 @@
 const missingFields = data => {
   const required = ['username'];
 
-<<<<<<< HEAD
-  if (tokenLogin.shouldEnableTokenLogin(data)) {
-    required.push('phone');
-  } else if (!data.oidc) {
-    required.push('password');
-=======
   if (!ssoLogin.shouldEnableSSOLogin(data)) {
     if (tokenLogin.shouldEnableTokenLogin(data)) {
       required.push('phone');
     } else {
       required.push('password');
     }
->>>>>>> c759753d
   }
 
   const userRoles = getDataRoles(data);
@@ -904,19 +897,12 @@
   if (tokenLoginError) {
     throw error400(tokenLoginError.msg, tokenLoginError.key);
   }
-<<<<<<< HEAD
-  const ssoLoginError = ssoLogin.validateSsoLogin(data);
-  if (ssoLoginError) {
-    throw error400(ssoLoginError.msg);
-  }
-=======
 
   const ssoLoginError = ssoLogin.validateSSOLogin(data, true);
   if (ssoLoginError) {
     throw error400(ssoLoginError.msg, ssoLoginError.key);
   }
 
->>>>>>> c759753d
   const passwordError = validatePassword(data.password);
   if (passwordError) {
     throw passwordError;
@@ -1200,10 +1186,6 @@
     if (tokenLoginError) {
       return Promise.reject(error400(tokenLoginError.msg, tokenLoginError.key));
     }
-    const ssoLoginError = ssoLogin.validateSsoLoginUpdate(data, user);
-    if (ssoLoginError) {
-      return Promise.reject(error400(ssoLoginError.msg));
-    }
 
     const ssoLoginError = ssoLogin.validateSSOLogin(data, false, user, userSettings);
     if (ssoLoginError) {
